/* ld script to make x86-64 Linux kernel
 * Written by Martin Mares <mj@atrey.karlin.mff.cuni.cz>;
 */

#define LOAD_OFFSET __START_KERNEL_map

#include <asm-generic/vmlinux.lds.h>
#include <asm/asm-offsets.h>
#include <asm/page.h>

#undef i386	/* in case the preprocessor is a 32bit one */

OUTPUT_FORMAT("elf64-x86-64", "elf64-x86-64", "elf64-x86-64")
OUTPUT_ARCH(i386:x86-64)
ENTRY(phys_startup_64)
jiffies_64 = jiffies;
PHDRS {
	text PT_LOAD FLAGS(5);	/* R_E */
	data PT_LOAD FLAGS(7);	/* RWE */
	user PT_LOAD FLAGS(7);	/* RWE */
	data.init PT_LOAD FLAGS(7);	/* RWE */
#ifdef CONFIG_SMP
	percpu PT_LOAD FLAGS(7);	/* RWE */
#endif
<<<<<<< HEAD
=======
	data.init2 PT_LOAD FLAGS(7);	/* RWE */
>>>>>>> e4d04071
	note PT_NOTE FLAGS(0);	/* ___ */
}
SECTIONS
{
  . = __START_KERNEL;
  phys_startup_64 = startup_64 - LOAD_OFFSET;
  _text = .;			/* Text and read-only data */
  .text :  AT(ADDR(.text) - LOAD_OFFSET) {
	/* First the code that has to be first for bootstrapping */
	*(.text.head)
	_stext = .;
	/* Then the rest */
	TEXT_TEXT
	SCHED_TEXT
	LOCK_TEXT
	KPROBES_TEXT
	IRQENTRY_TEXT
	*(.fixup)
	*(.gnu.warning)
	_etext = .;		/* End of text section */
  } :text = 0x9090

  NOTES :text :note

  . = ALIGN(16);		/* Exception table */
  __ex_table : AT(ADDR(__ex_table) - LOAD_OFFSET) {
  	__start___ex_table = .;
	 *(__ex_table)
  	__stop___ex_table = .;
  } :text = 0x9090

  RODATA

  . = ALIGN(PAGE_SIZE);		/* Align data segment to page size boundary */
				/* Data */
  .data : AT(ADDR(.data) - LOAD_OFFSET) {
	DATA_DATA
	CONSTRUCTORS
	} :data

  _edata = .;			/* End of data section */

  . = ALIGN(PAGE_SIZE);
  . = ALIGN(CONFIG_X86_L1_CACHE_BYTES);
  .data.cacheline_aligned : AT(ADDR(.data.cacheline_aligned) - LOAD_OFFSET) {
	*(.data.cacheline_aligned)
  }
  . = ALIGN(CONFIG_X86_INTERNODE_CACHE_BYTES);
  .data.read_mostly : AT(ADDR(.data.read_mostly) - LOAD_OFFSET) {
  	*(.data.read_mostly)
  }

#define VSYSCALL_ADDR (-10*1024*1024)
#define VSYSCALL_PHYS_ADDR ((LOADADDR(.data.read_mostly) + SIZEOF(.data.read_mostly) + 4095) & ~(4095))
#define VSYSCALL_VIRT_ADDR ((ADDR(.data.read_mostly) + SIZEOF(.data.read_mostly) + 4095) & ~(4095))

#define VLOAD_OFFSET (VSYSCALL_ADDR - VSYSCALL_PHYS_ADDR)
#define VLOAD(x) (ADDR(x) - VLOAD_OFFSET)

#define VVIRT_OFFSET (VSYSCALL_ADDR - VSYSCALL_VIRT_ADDR)
#define VVIRT(x) (ADDR(x) - VVIRT_OFFSET)

  . = VSYSCALL_ADDR;
  .vsyscall_0 :	 AT(VSYSCALL_PHYS_ADDR) { *(.vsyscall_0) } :user
  __vsyscall_0 = VSYSCALL_VIRT_ADDR;

  . = ALIGN(CONFIG_X86_L1_CACHE_BYTES);
  .vsyscall_fn : AT(VLOAD(.vsyscall_fn)) { *(.vsyscall_fn) }
  . = ALIGN(CONFIG_X86_L1_CACHE_BYTES);
  .vsyscall_gtod_data : AT(VLOAD(.vsyscall_gtod_data))
		{ *(.vsyscall_gtod_data) }
  vsyscall_gtod_data = VVIRT(.vsyscall_gtod_data);
  .vsyscall_clock : AT(VLOAD(.vsyscall_clock))
		{ *(.vsyscall_clock) }
  vsyscall_clock = VVIRT(.vsyscall_clock);


  .vsyscall_1 ADDR(.vsyscall_0) + 1024: AT(VLOAD(.vsyscall_1))
		{ *(.vsyscall_1) }
  .vsyscall_2 ADDR(.vsyscall_0) + 2048: AT(VLOAD(.vsyscall_2))
		{ *(.vsyscall_2) }

  .vgetcpu_mode : AT(VLOAD(.vgetcpu_mode)) { *(.vgetcpu_mode) }
  vgetcpu_mode = VVIRT(.vgetcpu_mode);

  . = ALIGN(CONFIG_X86_L1_CACHE_BYTES);
  .jiffies : AT(VLOAD(.jiffies)) { *(.jiffies) }
  jiffies = VVIRT(.jiffies);

  .vsyscall_3 ADDR(.vsyscall_0) + 3072: AT(VLOAD(.vsyscall_3))
		{ *(.vsyscall_3) }

  . = VSYSCALL_VIRT_ADDR + PAGE_SIZE;

#undef VSYSCALL_ADDR
#undef VSYSCALL_PHYS_ADDR
#undef VSYSCALL_VIRT_ADDR
#undef VLOAD_OFFSET
#undef VLOAD
#undef VVIRT_OFFSET
#undef VVIRT

  . = ALIGN(THREAD_SIZE);	/* init_task */
  .data.init_task : AT(ADDR(.data.init_task) - LOAD_OFFSET) {
	*(.data.init_task)
  }:data.init

  . = ALIGN(PAGE_SIZE);
  .data.page_aligned : AT(ADDR(.data.page_aligned) - LOAD_OFFSET) {
	*(.data.page_aligned)
  }

  /* might get freed after init */
  . = ALIGN(PAGE_SIZE);
  __smp_alt_begin = .;
  __smp_locks = .;
  .smp_locks : AT(ADDR(.smp_locks) - LOAD_OFFSET) {
	*(.smp_locks)
  }
  __smp_locks_end = .;
  . = ALIGN(PAGE_SIZE);
  __smp_alt_end = .;

  . = ALIGN(PAGE_SIZE);		/* Init code and data */
  __init_begin = .;
  .init.text : AT(ADDR(.init.text) - LOAD_OFFSET) {
	_sinittext = .;
	INIT_TEXT
	_einittext = .;
  }
  .init.data : AT(ADDR(.init.data) - LOAD_OFFSET) {
	__initdata_begin = .;
	INIT_DATA
	__initdata_end = .;
   }

  . = ALIGN(16);
  __setup_start = .;
  .init.setup : AT(ADDR(.init.setup) - LOAD_OFFSET) { *(.init.setup) }
  __setup_end = .;
  __initcall_start = .;
  .initcall.init : AT(ADDR(.initcall.init) - LOAD_OFFSET) {
	INITCALLS
  }
  __initcall_end = .;
  __con_initcall_start = .;
  .con_initcall.init : AT(ADDR(.con_initcall.init) - LOAD_OFFSET) {
	*(.con_initcall.init)
  }
  __con_initcall_end = .;
  __x86_cpu_dev_start = .;
  .x86_cpu_dev.init : AT(ADDR(.x86_cpu_dev.init) - LOAD_OFFSET) {
	*(.x86_cpu_dev.init)
  }
  __x86_cpu_dev_end = .;
  SECURITY_INIT

  . = ALIGN(8);
  .parainstructions : AT(ADDR(.parainstructions) - LOAD_OFFSET) {
  __parainstructions = .;
       *(.parainstructions)
  __parainstructions_end = .;
  }

  . = ALIGN(8);
  __alt_instructions = .;
  .altinstructions : AT(ADDR(.altinstructions) - LOAD_OFFSET) {
	*(.altinstructions)
  }
  __alt_instructions_end = .;
  .altinstr_replacement : AT(ADDR(.altinstr_replacement) - LOAD_OFFSET) {
	*(.altinstr_replacement)
  }
  /* .exit.text is discard at runtime, not link time, to deal with references
     from .altinstructions and .eh_frame */
  .exit.text : AT(ADDR(.exit.text) - LOAD_OFFSET) {
	EXIT_TEXT
  }
  .exit.data : AT(ADDR(.exit.data) - LOAD_OFFSET) {
	EXIT_DATA
  }

#ifdef CONFIG_BLK_DEV_INITRD
  . = ALIGN(PAGE_SIZE);
  __initramfs_start = .;
  .init.ramfs : AT(ADDR(.init.ramfs) - LOAD_OFFSET) { *(.init.ramfs) }
  __initramfs_end = .;
#endif

#ifdef CONFIG_SMP
  /*
   * percpu offsets are zero-based on SMP.  PERCPU_VADDR() changes the
   * output PHDR, so the next output section - __data_nosave - should
<<<<<<< HEAD
   * switch it back to data.init.  Also, pda should be at the head of
=======
   * start another section data.init2.  Also, pda should be at the head of
>>>>>>> e4d04071
   * percpu area.  Preallocate it and define the percpu offset symbol
   * so that it can be accessed as a percpu variable.
   */
  . = ALIGN(PAGE_SIZE);
  PERCPU_VADDR(0, :percpu)
#else
  PERCPU(PAGE_SIZE)
#endif

  . = ALIGN(PAGE_SIZE);
  __init_end = .;

  . = ALIGN(PAGE_SIZE);
  __nosave_begin = .;
  .data_nosave : AT(ADDR(.data_nosave) - LOAD_OFFSET) {
      *(.data.nosave)
<<<<<<< HEAD
  } :data.init	/* switch back to data.init, see PERCPU_VADDR() above */
=======
  } :data.init2 /* use another section data.init2, see PERCPU_VADDR() above */
>>>>>>> e4d04071
  . = ALIGN(PAGE_SIZE);
  __nosave_end = .;

  __bss_start = .;		/* BSS */
  .bss : AT(ADDR(.bss) - LOAD_OFFSET) {
	*(.bss.page_aligned)
	*(.bss)
	}
  __bss_stop = .;

  _end = . ;

  /* Sections to be discarded */
  /DISCARD/ : {
	*(.exitcall.exit)
	*(.eh_frame)
	}

  STABS_DEBUG

  DWARF_DEBUG
}

/*
 * Build-time check on the image size:
 */
ASSERT((_end - _text <= KERNEL_IMAGE_SIZE),
	"kernel image bigger than KERNEL_IMAGE_SIZE")

#ifdef CONFIG_SMP
ASSERT((per_cpu__irq_stack_union == 0),
        "irq_stack_union is not at start of per-cpu area");
#endif<|MERGE_RESOLUTION|>--- conflicted
+++ resolved
@@ -22,10 +22,7 @@
 #ifdef CONFIG_SMP
 	percpu PT_LOAD FLAGS(7);	/* RWE */
 #endif
-<<<<<<< HEAD
-=======
 	data.init2 PT_LOAD FLAGS(7);	/* RWE */
->>>>>>> e4d04071
 	note PT_NOTE FLAGS(0);	/* ___ */
 }
 SECTIONS
@@ -219,11 +216,7 @@
   /*
    * percpu offsets are zero-based on SMP.  PERCPU_VADDR() changes the
    * output PHDR, so the next output section - __data_nosave - should
-<<<<<<< HEAD
-   * switch it back to data.init.  Also, pda should be at the head of
-=======
    * start another section data.init2.  Also, pda should be at the head of
->>>>>>> e4d04071
    * percpu area.  Preallocate it and define the percpu offset symbol
    * so that it can be accessed as a percpu variable.
    */
@@ -240,11 +233,7 @@
   __nosave_begin = .;
   .data_nosave : AT(ADDR(.data_nosave) - LOAD_OFFSET) {
       *(.data.nosave)
-<<<<<<< HEAD
-  } :data.init	/* switch back to data.init, see PERCPU_VADDR() above */
-=======
   } :data.init2 /* use another section data.init2, see PERCPU_VADDR() above */
->>>>>>> e4d04071
   . = ALIGN(PAGE_SIZE);
   __nosave_end = .;
 
