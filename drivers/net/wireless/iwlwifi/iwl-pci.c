--- conflicted
+++ resolved
@@ -481,41 +481,23 @@
 
 static void __devexit iwl_pci_remove(struct pci_dev *pdev)
 {
-<<<<<<< HEAD
 	struct iwl_bus *bus = pci_get_drvdata(pdev);
 	struct iwl_pci_bus *pci_bus = IWL_BUS_GET_PCI_BUS(bus);
+	struct pci_dev *pci_dev = IWL_BUS_GET_PCI_DEV(bus);
 	struct iwl_shared *shrd = bus->shrd;
 
 	iwl_remove(shrd->priv);
-
-	pci_disable_msi(pci_bus->pci_dev);
-	pci_iounmap(pci_bus->pci_dev, pci_bus->hw_base);
-	pci_release_regions(pci_bus->pci_dev);
-	pci_disable_device(pci_bus->pci_dev);
-	pci_set_drvdata(pci_bus->pci_dev, NULL);
-=======
-	struct iwl_priv *priv = pci_get_drvdata(pdev);
-	struct iwl_bus *bus = priv->bus;
-	struct iwl_pci_bus *pci_bus = IWL_BUS_GET_PCI_BUS(bus);
-	struct pci_dev *pci_dev = IWL_BUS_GET_PCI_DEV(bus);
-
-	iwl_remove(priv);
 
 	pci_disable_msi(pci_dev);
 	pci_iounmap(pci_dev, pci_bus->hw_base);
 	pci_release_regions(pci_dev);
 	pci_disable_device(pci_dev);
 	pci_set_drvdata(pci_dev, NULL);
->>>>>>> 8c23516f
 
 	kfree(bus);
 }
 
-<<<<<<< HEAD
 #ifdef CONFIG_PM_SLEEP
-=======
-#ifdef CONFIG_PM
->>>>>>> 8c23516f
 
 static int iwl_pci_suspend(struct device *device)
 {
