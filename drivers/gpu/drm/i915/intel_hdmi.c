/*
 * Copyright 2006 Dave Airlie <airlied@linux.ie>
 * Copyright © 2006-2009 Intel Corporation
 *
 * Permission is hereby granted, free of charge, to any person obtaining a
 * copy of this software and associated documentation files (the "Software"),
 * to deal in the Software without restriction, including without limitation
 * the rights to use, copy, modify, merge, publish, distribute, sublicense,
 * and/or sell copies of the Software, and to permit persons to whom the
 * Software is furnished to do so, subject to the following conditions:
 *
 * The above copyright notice and this permission notice (including the next
 * paragraph) shall be included in all copies or substantial portions of the
 * Software.
 *
 * THE SOFTWARE IS PROVIDED "AS IS", WITHOUT WARRANTY OF ANY KIND, EXPRESS OR
 * IMPLIED, INCLUDING BUT NOT LIMITED TO THE WARRANTIES OF MERCHANTABILITY,
 * FITNESS FOR A PARTICULAR PURPOSE AND NONINFRINGEMENT.  IN NO EVENT SHALL
 * THE AUTHORS OR COPYRIGHT HOLDERS BE LIABLE FOR ANY CLAIM, DAMAGES OR OTHER
 * LIABILITY, WHETHER IN AN ACTION OF CONTRACT, TORT OR OTHERWISE, ARISING
 * FROM, OUT OF OR IN CONNECTION WITH THE SOFTWARE OR THE USE OR OTHER
 * DEALINGS IN THE SOFTWARE.
 *
 * Authors:
 *	Eric Anholt <eric@anholt.net>
 *	Jesse Barnes <jesse.barnes@intel.com>
 */

#include <linux/i2c.h>
#include <linux/slab.h>
#include <linux/delay.h>
#include <linux/hdmi.h>
#include <drm/drmP.h>
#include <drm/drm_atomic_helper.h>
#include <drm/drm_crtc.h>
#include <drm/drm_edid.h>
#include <drm/drm_scdc_helper.h>
#include "intel_drv.h"
#include <drm/i915_drm.h>
#include <drm/intel_lpe_audio.h>
#include "i915_drv.h"

static struct drm_device *intel_hdmi_to_dev(struct intel_hdmi *intel_hdmi)
{
	return hdmi_to_dig_port(intel_hdmi)->base.base.dev;
}

static void
assert_hdmi_port_disabled(struct intel_hdmi *intel_hdmi)
{
	struct drm_device *dev = intel_hdmi_to_dev(intel_hdmi);
	struct drm_i915_private *dev_priv = to_i915(dev);
	uint32_t enabled_bits;

	enabled_bits = HAS_DDI(dev_priv) ? DDI_BUF_CTL_ENABLE : SDVO_ENABLE;

	WARN(I915_READ(intel_hdmi->hdmi_reg) & enabled_bits,
	     "HDMI port enabled, expecting disabled\n");
}

struct intel_hdmi *enc_to_intel_hdmi(struct drm_encoder *encoder)
{
	struct intel_digital_port *intel_dig_port =
		container_of(encoder, struct intel_digital_port, base.base);
	return &intel_dig_port->hdmi;
}

static struct intel_hdmi *intel_attached_hdmi(struct drm_connector *connector)
{
	return enc_to_intel_hdmi(&intel_attached_encoder(connector)->base);
}

static u32 g4x_infoframe_index(enum hdmi_infoframe_type type)
{
	switch (type) {
	case HDMI_INFOFRAME_TYPE_AVI:
		return VIDEO_DIP_SELECT_AVI;
	case HDMI_INFOFRAME_TYPE_SPD:
		return VIDEO_DIP_SELECT_SPD;
	case HDMI_INFOFRAME_TYPE_VENDOR:
		return VIDEO_DIP_SELECT_VENDOR;
	default:
		MISSING_CASE(type);
		return 0;
	}
}

static u32 g4x_infoframe_enable(enum hdmi_infoframe_type type)
{
	switch (type) {
	case HDMI_INFOFRAME_TYPE_AVI:
		return VIDEO_DIP_ENABLE_AVI;
	case HDMI_INFOFRAME_TYPE_SPD:
		return VIDEO_DIP_ENABLE_SPD;
	case HDMI_INFOFRAME_TYPE_VENDOR:
		return VIDEO_DIP_ENABLE_VENDOR;
	default:
		MISSING_CASE(type);
		return 0;
	}
}

static u32 hsw_infoframe_enable(enum hdmi_infoframe_type type)
{
	switch (type) {
	case HDMI_INFOFRAME_TYPE_AVI:
		return VIDEO_DIP_ENABLE_AVI_HSW;
	case HDMI_INFOFRAME_TYPE_SPD:
		return VIDEO_DIP_ENABLE_SPD_HSW;
	case HDMI_INFOFRAME_TYPE_VENDOR:
		return VIDEO_DIP_ENABLE_VS_HSW;
	default:
		MISSING_CASE(type);
		return 0;
	}
}

static i915_reg_t
hsw_dip_data_reg(struct drm_i915_private *dev_priv,
		 enum transcoder cpu_transcoder,
		 enum hdmi_infoframe_type type,
		 int i)
{
	switch (type) {
	case HDMI_INFOFRAME_TYPE_AVI:
		return HSW_TVIDEO_DIP_AVI_DATA(cpu_transcoder, i);
	case HDMI_INFOFRAME_TYPE_SPD:
		return HSW_TVIDEO_DIP_SPD_DATA(cpu_transcoder, i);
	case HDMI_INFOFRAME_TYPE_VENDOR:
		return HSW_TVIDEO_DIP_VS_DATA(cpu_transcoder, i);
	default:
		MISSING_CASE(type);
		return INVALID_MMIO_REG;
	}
}

static void g4x_write_infoframe(struct drm_encoder *encoder,
				const struct intel_crtc_state *crtc_state,
				enum hdmi_infoframe_type type,
				const void *frame, ssize_t len)
{
	const uint32_t *data = frame;
	struct drm_device *dev = encoder->dev;
	struct drm_i915_private *dev_priv = to_i915(dev);
	u32 val = I915_READ(VIDEO_DIP_CTL);
	int i;

	WARN(!(val & VIDEO_DIP_ENABLE), "Writing DIP with CTL reg disabled\n");

	val &= ~(VIDEO_DIP_SELECT_MASK | 0xf); /* clear DIP data offset */
	val |= g4x_infoframe_index(type);

	val &= ~g4x_infoframe_enable(type);

	I915_WRITE(VIDEO_DIP_CTL, val);

	mmiowb();
	for (i = 0; i < len; i += 4) {
		I915_WRITE(VIDEO_DIP_DATA, *data);
		data++;
	}
	/* Write every possible data byte to force correct ECC calculation. */
	for (; i < VIDEO_DIP_DATA_SIZE; i += 4)
		I915_WRITE(VIDEO_DIP_DATA, 0);
	mmiowb();

	val |= g4x_infoframe_enable(type);
	val &= ~VIDEO_DIP_FREQ_MASK;
	val |= VIDEO_DIP_FREQ_VSYNC;

	I915_WRITE(VIDEO_DIP_CTL, val);
	POSTING_READ(VIDEO_DIP_CTL);
}

static bool g4x_infoframe_enabled(struct drm_encoder *encoder,
				  const struct intel_crtc_state *pipe_config)
{
	struct drm_i915_private *dev_priv = to_i915(encoder->dev);
	struct intel_digital_port *intel_dig_port = enc_to_dig_port(encoder);
	u32 val = I915_READ(VIDEO_DIP_CTL);

	if ((val & VIDEO_DIP_ENABLE) == 0)
		return false;

	if ((val & VIDEO_DIP_PORT_MASK) != VIDEO_DIP_PORT(intel_dig_port->port))
		return false;

	return val & (VIDEO_DIP_ENABLE_AVI |
		      VIDEO_DIP_ENABLE_VENDOR | VIDEO_DIP_ENABLE_SPD);
}

static void ibx_write_infoframe(struct drm_encoder *encoder,
				const struct intel_crtc_state *crtc_state,
				enum hdmi_infoframe_type type,
				const void *frame, ssize_t len)
{
	const uint32_t *data = frame;
	struct drm_device *dev = encoder->dev;
	struct drm_i915_private *dev_priv = to_i915(dev);
	struct intel_crtc *intel_crtc = to_intel_crtc(crtc_state->base.crtc);
	i915_reg_t reg = TVIDEO_DIP_CTL(intel_crtc->pipe);
	u32 val = I915_READ(reg);
	int i;

	WARN(!(val & VIDEO_DIP_ENABLE), "Writing DIP with CTL reg disabled\n");

	val &= ~(VIDEO_DIP_SELECT_MASK | 0xf); /* clear DIP data offset */
	val |= g4x_infoframe_index(type);

	val &= ~g4x_infoframe_enable(type);

	I915_WRITE(reg, val);

	mmiowb();
	for (i = 0; i < len; i += 4) {
		I915_WRITE(TVIDEO_DIP_DATA(intel_crtc->pipe), *data);
		data++;
	}
	/* Write every possible data byte to force correct ECC calculation. */
	for (; i < VIDEO_DIP_DATA_SIZE; i += 4)
		I915_WRITE(TVIDEO_DIP_DATA(intel_crtc->pipe), 0);
	mmiowb();

	val |= g4x_infoframe_enable(type);
	val &= ~VIDEO_DIP_FREQ_MASK;
	val |= VIDEO_DIP_FREQ_VSYNC;

	I915_WRITE(reg, val);
	POSTING_READ(reg);
}

static bool ibx_infoframe_enabled(struct drm_encoder *encoder,
				  const struct intel_crtc_state *pipe_config)
{
	struct drm_i915_private *dev_priv = to_i915(encoder->dev);
	struct intel_digital_port *intel_dig_port = enc_to_dig_port(encoder);
	enum pipe pipe = to_intel_crtc(pipe_config->base.crtc)->pipe;
	i915_reg_t reg = TVIDEO_DIP_CTL(pipe);
	u32 val = I915_READ(reg);

	if ((val & VIDEO_DIP_ENABLE) == 0)
		return false;

	if ((val & VIDEO_DIP_PORT_MASK) != VIDEO_DIP_PORT(intel_dig_port->port))
		return false;

	return val & (VIDEO_DIP_ENABLE_AVI |
		      VIDEO_DIP_ENABLE_VENDOR | VIDEO_DIP_ENABLE_GAMUT |
		      VIDEO_DIP_ENABLE_SPD | VIDEO_DIP_ENABLE_GCP);
}

static void cpt_write_infoframe(struct drm_encoder *encoder,
				const struct intel_crtc_state *crtc_state,
				enum hdmi_infoframe_type type,
				const void *frame, ssize_t len)
{
	const uint32_t *data = frame;
	struct drm_device *dev = encoder->dev;
	struct drm_i915_private *dev_priv = to_i915(dev);
	struct intel_crtc *intel_crtc = to_intel_crtc(crtc_state->base.crtc);
	i915_reg_t reg = TVIDEO_DIP_CTL(intel_crtc->pipe);
	u32 val = I915_READ(reg);
	int i;

	WARN(!(val & VIDEO_DIP_ENABLE), "Writing DIP with CTL reg disabled\n");

	val &= ~(VIDEO_DIP_SELECT_MASK | 0xf); /* clear DIP data offset */
	val |= g4x_infoframe_index(type);

	/* The DIP control register spec says that we need to update the AVI
	 * infoframe without clearing its enable bit */
	if (type != HDMI_INFOFRAME_TYPE_AVI)
		val &= ~g4x_infoframe_enable(type);

	I915_WRITE(reg, val);

	mmiowb();
	for (i = 0; i < len; i += 4) {
		I915_WRITE(TVIDEO_DIP_DATA(intel_crtc->pipe), *data);
		data++;
	}
	/* Write every possible data byte to force correct ECC calculation. */
	for (; i < VIDEO_DIP_DATA_SIZE; i += 4)
		I915_WRITE(TVIDEO_DIP_DATA(intel_crtc->pipe), 0);
	mmiowb();

	val |= g4x_infoframe_enable(type);
	val &= ~VIDEO_DIP_FREQ_MASK;
	val |= VIDEO_DIP_FREQ_VSYNC;

	I915_WRITE(reg, val);
	POSTING_READ(reg);
}

static bool cpt_infoframe_enabled(struct drm_encoder *encoder,
				  const struct intel_crtc_state *pipe_config)
{
	struct drm_i915_private *dev_priv = to_i915(encoder->dev);
	enum pipe pipe = to_intel_crtc(pipe_config->base.crtc)->pipe;
	u32 val = I915_READ(TVIDEO_DIP_CTL(pipe));

	if ((val & VIDEO_DIP_ENABLE) == 0)
		return false;

	return val & (VIDEO_DIP_ENABLE_AVI |
		      VIDEO_DIP_ENABLE_VENDOR | VIDEO_DIP_ENABLE_GAMUT |
		      VIDEO_DIP_ENABLE_SPD | VIDEO_DIP_ENABLE_GCP);
}

static void vlv_write_infoframe(struct drm_encoder *encoder,
				const struct intel_crtc_state *crtc_state,
				enum hdmi_infoframe_type type,
				const void *frame, ssize_t len)
{
	const uint32_t *data = frame;
	struct drm_device *dev = encoder->dev;
	struct drm_i915_private *dev_priv = to_i915(dev);
	struct intel_crtc *intel_crtc = to_intel_crtc(crtc_state->base.crtc);
	i915_reg_t reg = VLV_TVIDEO_DIP_CTL(intel_crtc->pipe);
	u32 val = I915_READ(reg);
	int i;

	WARN(!(val & VIDEO_DIP_ENABLE), "Writing DIP with CTL reg disabled\n");

	val &= ~(VIDEO_DIP_SELECT_MASK | 0xf); /* clear DIP data offset */
	val |= g4x_infoframe_index(type);

	val &= ~g4x_infoframe_enable(type);

	I915_WRITE(reg, val);

	mmiowb();
	for (i = 0; i < len; i += 4) {
		I915_WRITE(VLV_TVIDEO_DIP_DATA(intel_crtc->pipe), *data);
		data++;
	}
	/* Write every possible data byte to force correct ECC calculation. */
	for (; i < VIDEO_DIP_DATA_SIZE; i += 4)
		I915_WRITE(VLV_TVIDEO_DIP_DATA(intel_crtc->pipe), 0);
	mmiowb();

	val |= g4x_infoframe_enable(type);
	val &= ~VIDEO_DIP_FREQ_MASK;
	val |= VIDEO_DIP_FREQ_VSYNC;

	I915_WRITE(reg, val);
	POSTING_READ(reg);
}

static bool vlv_infoframe_enabled(struct drm_encoder *encoder,
				  const struct intel_crtc_state *pipe_config)
{
	struct drm_i915_private *dev_priv = to_i915(encoder->dev);
	struct intel_digital_port *intel_dig_port = enc_to_dig_port(encoder);
	enum pipe pipe = to_intel_crtc(pipe_config->base.crtc)->pipe;
	u32 val = I915_READ(VLV_TVIDEO_DIP_CTL(pipe));

	if ((val & VIDEO_DIP_ENABLE) == 0)
		return false;

	if ((val & VIDEO_DIP_PORT_MASK) != VIDEO_DIP_PORT(intel_dig_port->port))
		return false;

	return val & (VIDEO_DIP_ENABLE_AVI |
		      VIDEO_DIP_ENABLE_VENDOR | VIDEO_DIP_ENABLE_GAMUT |
		      VIDEO_DIP_ENABLE_SPD | VIDEO_DIP_ENABLE_GCP);
}

static void hsw_write_infoframe(struct drm_encoder *encoder,
				const struct intel_crtc_state *crtc_state,
				enum hdmi_infoframe_type type,
				const void *frame, ssize_t len)
{
	const uint32_t *data = frame;
	struct drm_device *dev = encoder->dev;
	struct drm_i915_private *dev_priv = to_i915(dev);
	enum transcoder cpu_transcoder = crtc_state->cpu_transcoder;
	i915_reg_t ctl_reg = HSW_TVIDEO_DIP_CTL(cpu_transcoder);
	i915_reg_t data_reg;
	int i;
	u32 val = I915_READ(ctl_reg);

	data_reg = hsw_dip_data_reg(dev_priv, cpu_transcoder, type, 0);

	val &= ~hsw_infoframe_enable(type);
	I915_WRITE(ctl_reg, val);

	mmiowb();
	for (i = 0; i < len; i += 4) {
		I915_WRITE(hsw_dip_data_reg(dev_priv, cpu_transcoder,
					    type, i >> 2), *data);
		data++;
	}
	/* Write every possible data byte to force correct ECC calculation. */
	for (; i < VIDEO_DIP_DATA_SIZE; i += 4)
		I915_WRITE(hsw_dip_data_reg(dev_priv, cpu_transcoder,
					    type, i >> 2), 0);
	mmiowb();

	val |= hsw_infoframe_enable(type);
	I915_WRITE(ctl_reg, val);
	POSTING_READ(ctl_reg);
}

static bool hsw_infoframe_enabled(struct drm_encoder *encoder,
				  const struct intel_crtc_state *pipe_config)
{
	struct drm_i915_private *dev_priv = to_i915(encoder->dev);
	u32 val = I915_READ(HSW_TVIDEO_DIP_CTL(pipe_config->cpu_transcoder));

	return val & (VIDEO_DIP_ENABLE_VSC_HSW | VIDEO_DIP_ENABLE_AVI_HSW |
		      VIDEO_DIP_ENABLE_GCP_HSW | VIDEO_DIP_ENABLE_VS_HSW |
		      VIDEO_DIP_ENABLE_GMP_HSW | VIDEO_DIP_ENABLE_SPD_HSW);
}

/*
 * The data we write to the DIP data buffer registers is 1 byte bigger than the
 * HDMI infoframe size because of an ECC/reserved byte at position 3 (starting
 * at 0). It's also a byte used by DisplayPort so the same DIP registers can be
 * used for both technologies.
 *
 * DW0: Reserved/ECC/DP | HB2 | HB1 | HB0
 * DW1:       DB3       | DB2 | DB1 | DB0
 * DW2:       DB7       | DB6 | DB5 | DB4
 * DW3: ...
 *
 * (HB is Header Byte, DB is Data Byte)
 *
 * The hdmi pack() functions don't know about that hardware specific hole so we
 * trick them by giving an offset into the buffer and moving back the header
 * bytes by one.
 */
static void intel_write_infoframe(struct drm_encoder *encoder,
				  const struct intel_crtc_state *crtc_state,
				  union hdmi_infoframe *frame)
{
	struct intel_hdmi *intel_hdmi = enc_to_intel_hdmi(encoder);
	uint8_t buffer[VIDEO_DIP_DATA_SIZE];
	ssize_t len;

	/* see comment above for the reason for this offset */
	len = hdmi_infoframe_pack(frame, buffer + 1, sizeof(buffer) - 1);
	if (len < 0)
		return;

	/* Insert the 'hole' (see big comment above) at position 3 */
	buffer[0] = buffer[1];
	buffer[1] = buffer[2];
	buffer[2] = buffer[3];
	buffer[3] = 0;
	len++;

	intel_hdmi->write_infoframe(encoder, crtc_state, frame->any.type, buffer, len);
}

static void intel_hdmi_set_avi_infoframe(struct drm_encoder *encoder,
					 const struct intel_crtc_state *crtc_state)
{
	struct intel_hdmi *intel_hdmi = enc_to_intel_hdmi(encoder);
	const struct drm_display_mode *adjusted_mode =
		&crtc_state->base.adjusted_mode;
	struct drm_connector *connector = &intel_hdmi->attached_connector->base;
	bool is_hdmi2_sink = connector->display_info.hdmi.scdc.supported;
	union hdmi_infoframe frame;
	int ret;

	ret = drm_hdmi_avi_infoframe_from_display_mode(&frame.avi,
						       adjusted_mode,
						       is_hdmi2_sink);
	if (ret < 0) {
		DRM_ERROR("couldn't fill AVI infoframe\n");
		return;
	}

	if (crtc_state->ycbcr420)
		frame.avi.colorspace = HDMI_COLORSPACE_YUV420;
	else
		frame.avi.colorspace = HDMI_COLORSPACE_RGB;

	drm_hdmi_avi_infoframe_quant_range(&frame.avi, adjusted_mode,
					   crtc_state->limited_color_range ?
					   HDMI_QUANTIZATION_RANGE_LIMITED :
					   HDMI_QUANTIZATION_RANGE_FULL,
					   intel_hdmi->rgb_quant_range_selectable);

	/* TODO: handle pixel repetition for YCBCR420 outputs */
	intel_write_infoframe(encoder, crtc_state, &frame);
}

static void intel_hdmi_set_spd_infoframe(struct drm_encoder *encoder,
					 const struct intel_crtc_state *crtc_state)
{
	union hdmi_infoframe frame;
	int ret;

	ret = hdmi_spd_infoframe_init(&frame.spd, "Intel", "Integrated gfx");
	if (ret < 0) {
		DRM_ERROR("couldn't fill SPD infoframe\n");
		return;
	}

	frame.spd.sdi = HDMI_SPD_SDI_PC;

	intel_write_infoframe(encoder, crtc_state, &frame);
}

static void
intel_hdmi_set_hdmi_infoframe(struct drm_encoder *encoder,
			      const struct intel_crtc_state *crtc_state)
{
	union hdmi_infoframe frame;
	int ret;

	ret = drm_hdmi_vendor_infoframe_from_display_mode(&frame.vendor.hdmi,
							  &crtc_state->base.adjusted_mode);
	if (ret < 0)
		return;

	intel_write_infoframe(encoder, crtc_state, &frame);
}

static void g4x_set_infoframes(struct drm_encoder *encoder,
			       bool enable,
			       const struct intel_crtc_state *crtc_state,
			       const struct drm_connector_state *conn_state)
{
	struct drm_i915_private *dev_priv = to_i915(encoder->dev);
	struct intel_digital_port *intel_dig_port = enc_to_dig_port(encoder);
	struct intel_hdmi *intel_hdmi = &intel_dig_port->hdmi;
	i915_reg_t reg = VIDEO_DIP_CTL;
	u32 val = I915_READ(reg);
	u32 port = VIDEO_DIP_PORT(intel_dig_port->port);

	assert_hdmi_port_disabled(intel_hdmi);

	/* If the registers were not initialized yet, they might be zeroes,
	 * which means we're selecting the AVI DIP and we're setting its
	 * frequency to once. This seems to really confuse the HW and make
	 * things stop working (the register spec says the AVI always needs to
	 * be sent every VSync). So here we avoid writing to the register more
	 * than we need and also explicitly select the AVI DIP and explicitly
	 * set its frequency to every VSync. Avoiding to write it twice seems to
	 * be enough to solve the problem, but being defensive shouldn't hurt us
	 * either. */
	val |= VIDEO_DIP_SELECT_AVI | VIDEO_DIP_FREQ_VSYNC;

	if (!enable) {
		if (!(val & VIDEO_DIP_ENABLE))
			return;
		if (port != (val & VIDEO_DIP_PORT_MASK)) {
			DRM_DEBUG_KMS("video DIP still enabled on port %c\n",
				      (val & VIDEO_DIP_PORT_MASK) >> 29);
			return;
		}
		val &= ~(VIDEO_DIP_ENABLE | VIDEO_DIP_ENABLE_AVI |
			 VIDEO_DIP_ENABLE_VENDOR | VIDEO_DIP_ENABLE_SPD);
		I915_WRITE(reg, val);
		POSTING_READ(reg);
		return;
	}

	if (port != (val & VIDEO_DIP_PORT_MASK)) {
		if (val & VIDEO_DIP_ENABLE) {
			DRM_DEBUG_KMS("video DIP already enabled on port %c\n",
				      (val & VIDEO_DIP_PORT_MASK) >> 29);
			return;
		}
		val &= ~VIDEO_DIP_PORT_MASK;
		val |= port;
	}

	val |= VIDEO_DIP_ENABLE;
	val &= ~(VIDEO_DIP_ENABLE_AVI |
		 VIDEO_DIP_ENABLE_VENDOR | VIDEO_DIP_ENABLE_SPD);

	I915_WRITE(reg, val);
	POSTING_READ(reg);

	intel_hdmi_set_avi_infoframe(encoder, crtc_state);
	intel_hdmi_set_spd_infoframe(encoder, crtc_state);
	intel_hdmi_set_hdmi_infoframe(encoder, crtc_state);
}

static bool hdmi_sink_is_deep_color(const struct drm_connector_state *conn_state)
{
	struct drm_connector *connector = conn_state->connector;

	/*
	 * HDMI cloning is only supported on g4x which doesn't
	 * support deep color or GCP infoframes anyway so no
	 * need to worry about multiple HDMI sinks here.
	 */

	return connector->display_info.bpc > 8;
}

/*
 * Determine if default_phase=1 can be indicated in the GCP infoframe.
 *
 * From HDMI specification 1.4a:
 * - The first pixel of each Video Data Period shall always have a pixel packing phase of 0
 * - The first pixel following each Video Data Period shall have a pixel packing phase of 0
 * - The PP bits shall be constant for all GCPs and will be equal to the last packing phase
 * - The first pixel following every transition of HSYNC or VSYNC shall have a pixel packing
 *   phase of 0
 */
static bool gcp_default_phase_possible(int pipe_bpp,
				       const struct drm_display_mode *mode)
{
	unsigned int pixels_per_group;

	switch (pipe_bpp) {
	case 30:
		/* 4 pixels in 5 clocks */
		pixels_per_group = 4;
		break;
	case 36:
		/* 2 pixels in 3 clocks */
		pixels_per_group = 2;
		break;
	case 48:
		/* 1 pixel in 2 clocks */
		pixels_per_group = 1;
		break;
	default:
		/* phase information not relevant for 8bpc */
		return false;
	}

	return mode->crtc_hdisplay % pixels_per_group == 0 &&
		mode->crtc_htotal % pixels_per_group == 0 &&
		mode->crtc_hblank_start % pixels_per_group == 0 &&
		mode->crtc_hblank_end % pixels_per_group == 0 &&
		mode->crtc_hsync_start % pixels_per_group == 0 &&
		mode->crtc_hsync_end % pixels_per_group == 0 &&
		((mode->flags & DRM_MODE_FLAG_INTERLACE) == 0 ||
		 mode->crtc_htotal/2 % pixels_per_group == 0);
}

static bool intel_hdmi_set_gcp_infoframe(struct drm_encoder *encoder,
					 const struct intel_crtc_state *crtc_state,
					 const struct drm_connector_state *conn_state)
{
	struct drm_i915_private *dev_priv = to_i915(encoder->dev);
	struct intel_crtc *crtc = to_intel_crtc(crtc_state->base.crtc);
	i915_reg_t reg;
	u32 val = 0;

	if (HAS_DDI(dev_priv))
		reg = HSW_TVIDEO_DIP_GCP(crtc_state->cpu_transcoder);
	else if (IS_VALLEYVIEW(dev_priv) || IS_CHERRYVIEW(dev_priv))
		reg = VLV_TVIDEO_DIP_GCP(crtc->pipe);
	else if (HAS_PCH_SPLIT(dev_priv))
		reg = TVIDEO_DIP_GCP(crtc->pipe);
	else
		return false;

	/* Indicate color depth whenever the sink supports deep color */
	if (hdmi_sink_is_deep_color(conn_state))
		val |= GCP_COLOR_INDICATION;

	/* Enable default_phase whenever the display mode is suitably aligned */
	if (gcp_default_phase_possible(crtc_state->pipe_bpp,
				       &crtc_state->base.adjusted_mode))
		val |= GCP_DEFAULT_PHASE_ENABLE;

	I915_WRITE(reg, val);

	return val != 0;
}

static void ibx_set_infoframes(struct drm_encoder *encoder,
			       bool enable,
			       const struct intel_crtc_state *crtc_state,
			       const struct drm_connector_state *conn_state)
{
	struct drm_i915_private *dev_priv = to_i915(encoder->dev);
	struct intel_crtc *intel_crtc = to_intel_crtc(crtc_state->base.crtc);
	struct intel_digital_port *intel_dig_port = enc_to_dig_port(encoder);
	struct intel_hdmi *intel_hdmi = &intel_dig_port->hdmi;
	i915_reg_t reg = TVIDEO_DIP_CTL(intel_crtc->pipe);
	u32 val = I915_READ(reg);
	u32 port = VIDEO_DIP_PORT(intel_dig_port->port);

	assert_hdmi_port_disabled(intel_hdmi);

	/* See the big comment in g4x_set_infoframes() */
	val |= VIDEO_DIP_SELECT_AVI | VIDEO_DIP_FREQ_VSYNC;

	if (!enable) {
		if (!(val & VIDEO_DIP_ENABLE))
			return;
		val &= ~(VIDEO_DIP_ENABLE | VIDEO_DIP_ENABLE_AVI |
			 VIDEO_DIP_ENABLE_VENDOR | VIDEO_DIP_ENABLE_GAMUT |
			 VIDEO_DIP_ENABLE_SPD | VIDEO_DIP_ENABLE_GCP);
		I915_WRITE(reg, val);
		POSTING_READ(reg);
		return;
	}

	if (port != (val & VIDEO_DIP_PORT_MASK)) {
		WARN(val & VIDEO_DIP_ENABLE,
		     "DIP already enabled on port %c\n",
		     (val & VIDEO_DIP_PORT_MASK) >> 29);
		val &= ~VIDEO_DIP_PORT_MASK;
		val |= port;
	}

	val |= VIDEO_DIP_ENABLE;
	val &= ~(VIDEO_DIP_ENABLE_AVI |
		 VIDEO_DIP_ENABLE_VENDOR | VIDEO_DIP_ENABLE_GAMUT |
		 VIDEO_DIP_ENABLE_SPD | VIDEO_DIP_ENABLE_GCP);

	if (intel_hdmi_set_gcp_infoframe(encoder, crtc_state, conn_state))
		val |= VIDEO_DIP_ENABLE_GCP;

	I915_WRITE(reg, val);
	POSTING_READ(reg);

	intel_hdmi_set_avi_infoframe(encoder, crtc_state);
	intel_hdmi_set_spd_infoframe(encoder, crtc_state);
	intel_hdmi_set_hdmi_infoframe(encoder, crtc_state);
}

static void cpt_set_infoframes(struct drm_encoder *encoder,
			       bool enable,
			       const struct intel_crtc_state *crtc_state,
			       const struct drm_connector_state *conn_state)
{
	struct drm_i915_private *dev_priv = to_i915(encoder->dev);
	struct intel_crtc *intel_crtc = to_intel_crtc(crtc_state->base.crtc);
	struct intel_hdmi *intel_hdmi = enc_to_intel_hdmi(encoder);
	i915_reg_t reg = TVIDEO_DIP_CTL(intel_crtc->pipe);
	u32 val = I915_READ(reg);

	assert_hdmi_port_disabled(intel_hdmi);

	/* See the big comment in g4x_set_infoframes() */
	val |= VIDEO_DIP_SELECT_AVI | VIDEO_DIP_FREQ_VSYNC;

	if (!enable) {
		if (!(val & VIDEO_DIP_ENABLE))
			return;
		val &= ~(VIDEO_DIP_ENABLE | VIDEO_DIP_ENABLE_AVI |
			 VIDEO_DIP_ENABLE_VENDOR | VIDEO_DIP_ENABLE_GAMUT |
			 VIDEO_DIP_ENABLE_SPD | VIDEO_DIP_ENABLE_GCP);
		I915_WRITE(reg, val);
		POSTING_READ(reg);
		return;
	}

	/* Set both together, unset both together: see the spec. */
	val |= VIDEO_DIP_ENABLE | VIDEO_DIP_ENABLE_AVI;
	val &= ~(VIDEO_DIP_ENABLE_VENDOR | VIDEO_DIP_ENABLE_GAMUT |
		 VIDEO_DIP_ENABLE_SPD | VIDEO_DIP_ENABLE_GCP);

	if (intel_hdmi_set_gcp_infoframe(encoder, crtc_state, conn_state))
		val |= VIDEO_DIP_ENABLE_GCP;

	I915_WRITE(reg, val);
	POSTING_READ(reg);

	intel_hdmi_set_avi_infoframe(encoder, crtc_state);
	intel_hdmi_set_spd_infoframe(encoder, crtc_state);
	intel_hdmi_set_hdmi_infoframe(encoder, crtc_state);
}

static void vlv_set_infoframes(struct drm_encoder *encoder,
			       bool enable,
			       const struct intel_crtc_state *crtc_state,
			       const struct drm_connector_state *conn_state)
{
	struct drm_i915_private *dev_priv = to_i915(encoder->dev);
	struct intel_digital_port *intel_dig_port = enc_to_dig_port(encoder);
	struct intel_crtc *intel_crtc = to_intel_crtc(crtc_state->base.crtc);
	struct intel_hdmi *intel_hdmi = enc_to_intel_hdmi(encoder);
	i915_reg_t reg = VLV_TVIDEO_DIP_CTL(intel_crtc->pipe);
	u32 val = I915_READ(reg);
	u32 port = VIDEO_DIP_PORT(intel_dig_port->port);

	assert_hdmi_port_disabled(intel_hdmi);

	/* See the big comment in g4x_set_infoframes() */
	val |= VIDEO_DIP_SELECT_AVI | VIDEO_DIP_FREQ_VSYNC;

	if (!enable) {
		if (!(val & VIDEO_DIP_ENABLE))
			return;
		val &= ~(VIDEO_DIP_ENABLE | VIDEO_DIP_ENABLE_AVI |
			 VIDEO_DIP_ENABLE_VENDOR | VIDEO_DIP_ENABLE_GAMUT |
			 VIDEO_DIP_ENABLE_SPD | VIDEO_DIP_ENABLE_GCP);
		I915_WRITE(reg, val);
		POSTING_READ(reg);
		return;
	}

	if (port != (val & VIDEO_DIP_PORT_MASK)) {
		WARN(val & VIDEO_DIP_ENABLE,
		     "DIP already enabled on port %c\n",
		     (val & VIDEO_DIP_PORT_MASK) >> 29);
		val &= ~VIDEO_DIP_PORT_MASK;
		val |= port;
	}

	val |= VIDEO_DIP_ENABLE;
	val &= ~(VIDEO_DIP_ENABLE_AVI |
		 VIDEO_DIP_ENABLE_VENDOR | VIDEO_DIP_ENABLE_GAMUT |
		 VIDEO_DIP_ENABLE_SPD | VIDEO_DIP_ENABLE_GCP);

	if (intel_hdmi_set_gcp_infoframe(encoder, crtc_state, conn_state))
		val |= VIDEO_DIP_ENABLE_GCP;

	I915_WRITE(reg, val);
	POSTING_READ(reg);

	intel_hdmi_set_avi_infoframe(encoder, crtc_state);
	intel_hdmi_set_spd_infoframe(encoder, crtc_state);
	intel_hdmi_set_hdmi_infoframe(encoder, crtc_state);
}

static void hsw_set_infoframes(struct drm_encoder *encoder,
			       bool enable,
			       const struct intel_crtc_state *crtc_state,
			       const struct drm_connector_state *conn_state)
{
	struct drm_i915_private *dev_priv = to_i915(encoder->dev);
	struct intel_hdmi *intel_hdmi = enc_to_intel_hdmi(encoder);
	i915_reg_t reg = HSW_TVIDEO_DIP_CTL(crtc_state->cpu_transcoder);
	u32 val = I915_READ(reg);

	assert_hdmi_port_disabled(intel_hdmi);

	val &= ~(VIDEO_DIP_ENABLE_VSC_HSW | VIDEO_DIP_ENABLE_AVI_HSW |
		 VIDEO_DIP_ENABLE_GCP_HSW | VIDEO_DIP_ENABLE_VS_HSW |
		 VIDEO_DIP_ENABLE_GMP_HSW | VIDEO_DIP_ENABLE_SPD_HSW);

	if (!enable) {
		I915_WRITE(reg, val);
		POSTING_READ(reg);
		return;
	}

	if (intel_hdmi_set_gcp_infoframe(encoder, crtc_state, conn_state))
		val |= VIDEO_DIP_ENABLE_GCP_HSW;

	I915_WRITE(reg, val);
	POSTING_READ(reg);

	intel_hdmi_set_avi_infoframe(encoder, crtc_state);
	intel_hdmi_set_spd_infoframe(encoder, crtc_state);
	intel_hdmi_set_hdmi_infoframe(encoder, crtc_state);
}

void intel_dp_dual_mode_set_tmds_output(struct intel_hdmi *hdmi, bool enable)
{
	struct drm_i915_private *dev_priv = to_i915(intel_hdmi_to_dev(hdmi));
	struct i2c_adapter *adapter =
		intel_gmbus_get_adapter(dev_priv, hdmi->ddc_bus);

	if (hdmi->dp_dual_mode.type < DRM_DP_DUAL_MODE_TYPE2_DVI)
		return;

	DRM_DEBUG_KMS("%s DP dual mode adaptor TMDS output\n",
		      enable ? "Enabling" : "Disabling");

	drm_dp_dual_mode_set_tmds_output(hdmi->dp_dual_mode.type,
					 adapter, enable);
}

static void intel_hdmi_prepare(struct intel_encoder *encoder,
			       const struct intel_crtc_state *crtc_state)
{
	struct drm_device *dev = encoder->base.dev;
	struct drm_i915_private *dev_priv = to_i915(dev);
	struct intel_crtc *crtc = to_intel_crtc(crtc_state->base.crtc);
	struct intel_hdmi *intel_hdmi = enc_to_intel_hdmi(&encoder->base);
	const struct drm_display_mode *adjusted_mode = &crtc_state->base.adjusted_mode;
	u32 hdmi_val;

	intel_dp_dual_mode_set_tmds_output(intel_hdmi, true);

	hdmi_val = SDVO_ENCODING_HDMI;
	if (!HAS_PCH_SPLIT(dev_priv) && crtc_state->limited_color_range)
		hdmi_val |= HDMI_COLOR_RANGE_16_235;
	if (adjusted_mode->flags & DRM_MODE_FLAG_PVSYNC)
		hdmi_val |= SDVO_VSYNC_ACTIVE_HIGH;
	if (adjusted_mode->flags & DRM_MODE_FLAG_PHSYNC)
		hdmi_val |= SDVO_HSYNC_ACTIVE_HIGH;

	if (crtc_state->pipe_bpp > 24)
		hdmi_val |= HDMI_COLOR_FORMAT_12bpc;
	else
		hdmi_val |= SDVO_COLOR_FORMAT_8bpc;

	if (crtc_state->has_hdmi_sink)
		hdmi_val |= HDMI_MODE_SELECT_HDMI;

	if (HAS_PCH_CPT(dev_priv))
		hdmi_val |= SDVO_PIPE_SEL_CPT(crtc->pipe);
	else if (IS_CHERRYVIEW(dev_priv))
		hdmi_val |= SDVO_PIPE_SEL_CHV(crtc->pipe);
	else
		hdmi_val |= SDVO_PIPE_SEL(crtc->pipe);

	I915_WRITE(intel_hdmi->hdmi_reg, hdmi_val);
	POSTING_READ(intel_hdmi->hdmi_reg);
}

static bool intel_hdmi_get_hw_state(struct intel_encoder *encoder,
				    enum pipe *pipe)
{
	struct drm_device *dev = encoder->base.dev;
	struct drm_i915_private *dev_priv = to_i915(dev);
	struct intel_hdmi *intel_hdmi = enc_to_intel_hdmi(&encoder->base);
	u32 tmp;
	bool ret;

	if (!intel_display_power_get_if_enabled(dev_priv,
						encoder->power_domain))
		return false;

	ret = false;

	tmp = I915_READ(intel_hdmi->hdmi_reg);

	if (!(tmp & SDVO_ENABLE))
		goto out;

	if (HAS_PCH_CPT(dev_priv))
		*pipe = PORT_TO_PIPE_CPT(tmp);
	else if (IS_CHERRYVIEW(dev_priv))
		*pipe = SDVO_PORT_TO_PIPE_CHV(tmp);
	else
		*pipe = PORT_TO_PIPE(tmp);

	ret = true;

out:
	intel_display_power_put(dev_priv, encoder->power_domain);

	return ret;
}

static void intel_hdmi_get_config(struct intel_encoder *encoder,
				  struct intel_crtc_state *pipe_config)
{
	struct intel_hdmi *intel_hdmi = enc_to_intel_hdmi(&encoder->base);
	struct drm_device *dev = encoder->base.dev;
	struct drm_i915_private *dev_priv = to_i915(dev);
	u32 tmp, flags = 0;
	int dotclock;

	tmp = I915_READ(intel_hdmi->hdmi_reg);

	if (tmp & SDVO_HSYNC_ACTIVE_HIGH)
		flags |= DRM_MODE_FLAG_PHSYNC;
	else
		flags |= DRM_MODE_FLAG_NHSYNC;

	if (tmp & SDVO_VSYNC_ACTIVE_HIGH)
		flags |= DRM_MODE_FLAG_PVSYNC;
	else
		flags |= DRM_MODE_FLAG_NVSYNC;

	if (tmp & HDMI_MODE_SELECT_HDMI)
		pipe_config->has_hdmi_sink = true;

	if (intel_hdmi->infoframe_enabled(&encoder->base, pipe_config))
		pipe_config->has_infoframe = true;

	if (tmp & SDVO_AUDIO_ENABLE)
		pipe_config->has_audio = true;

	if (!HAS_PCH_SPLIT(dev_priv) &&
	    tmp & HDMI_COLOR_RANGE_16_235)
		pipe_config->limited_color_range = true;

	pipe_config->base.adjusted_mode.flags |= flags;

	if ((tmp & SDVO_COLOR_FORMAT_MASK) == HDMI_COLOR_FORMAT_12bpc)
		dotclock = pipe_config->port_clock * 2 / 3;
	else
		dotclock = pipe_config->port_clock;

	if (pipe_config->pixel_multiplier)
		dotclock /= pipe_config->pixel_multiplier;

	pipe_config->base.adjusted_mode.crtc_clock = dotclock;

	pipe_config->lane_count = 4;
}

static void intel_enable_hdmi_audio(struct intel_encoder *encoder,
				    struct intel_crtc_state *pipe_config,
				    struct drm_connector_state *conn_state)
{
	struct intel_crtc *crtc = to_intel_crtc(pipe_config->base.crtc);

	WARN_ON(!pipe_config->has_hdmi_sink);
	DRM_DEBUG_DRIVER("Enabling HDMI audio on pipe %c\n",
			 pipe_name(crtc->pipe));
	intel_audio_codec_enable(encoder, pipe_config, conn_state);
}

static void g4x_enable_hdmi(struct intel_encoder *encoder,
			    struct intel_crtc_state *pipe_config,
			    struct drm_connector_state *conn_state)
{
	struct drm_device *dev = encoder->base.dev;
	struct drm_i915_private *dev_priv = to_i915(dev);
	struct intel_hdmi *intel_hdmi = enc_to_intel_hdmi(&encoder->base);
	u32 temp;

	temp = I915_READ(intel_hdmi->hdmi_reg);

	temp |= SDVO_ENABLE;
	if (pipe_config->has_audio)
		temp |= SDVO_AUDIO_ENABLE;

	I915_WRITE(intel_hdmi->hdmi_reg, temp);
	POSTING_READ(intel_hdmi->hdmi_reg);

	if (pipe_config->has_audio)
		intel_enable_hdmi_audio(encoder, pipe_config, conn_state);
}

static void ibx_enable_hdmi(struct intel_encoder *encoder,
			    struct intel_crtc_state *pipe_config,
			    struct drm_connector_state *conn_state)
{
	struct drm_device *dev = encoder->base.dev;
	struct drm_i915_private *dev_priv = to_i915(dev);
	struct intel_hdmi *intel_hdmi = enc_to_intel_hdmi(&encoder->base);
	u32 temp;

	temp = I915_READ(intel_hdmi->hdmi_reg);

	temp |= SDVO_ENABLE;
	if (pipe_config->has_audio)
		temp |= SDVO_AUDIO_ENABLE;

	/*
	 * HW workaround, need to write this twice for issue
	 * that may result in first write getting masked.
	 */
	I915_WRITE(intel_hdmi->hdmi_reg, temp);
	POSTING_READ(intel_hdmi->hdmi_reg);
	I915_WRITE(intel_hdmi->hdmi_reg, temp);
	POSTING_READ(intel_hdmi->hdmi_reg);

	/*
	 * HW workaround, need to toggle enable bit off and on
	 * for 12bpc with pixel repeat.
	 *
	 * FIXME: BSpec says this should be done at the end of
	 * of the modeset sequence, so not sure if this isn't too soon.
	 */
	if (pipe_config->pipe_bpp > 24 &&
	    pipe_config->pixel_multiplier > 1) {
		I915_WRITE(intel_hdmi->hdmi_reg, temp & ~SDVO_ENABLE);
		POSTING_READ(intel_hdmi->hdmi_reg);

		/*
		 * HW workaround, need to write this twice for issue
		 * that may result in first write getting masked.
		 */
		I915_WRITE(intel_hdmi->hdmi_reg, temp);
		POSTING_READ(intel_hdmi->hdmi_reg);
		I915_WRITE(intel_hdmi->hdmi_reg, temp);
		POSTING_READ(intel_hdmi->hdmi_reg);
	}

	if (pipe_config->has_audio)
		intel_enable_hdmi_audio(encoder, pipe_config, conn_state);
}

static void cpt_enable_hdmi(struct intel_encoder *encoder,
			    struct intel_crtc_state *pipe_config,
			    struct drm_connector_state *conn_state)
{
	struct drm_device *dev = encoder->base.dev;
	struct drm_i915_private *dev_priv = to_i915(dev);
	struct intel_crtc *crtc = to_intel_crtc(pipe_config->base.crtc);
	struct intel_hdmi *intel_hdmi = enc_to_intel_hdmi(&encoder->base);
	enum pipe pipe = crtc->pipe;
	u32 temp;

	temp = I915_READ(intel_hdmi->hdmi_reg);

	temp |= SDVO_ENABLE;
	if (pipe_config->has_audio)
		temp |= SDVO_AUDIO_ENABLE;

	/*
	 * WaEnableHDMI8bpcBefore12bpc:snb,ivb
	 *
	 * The procedure for 12bpc is as follows:
	 * 1. disable HDMI clock gating
	 * 2. enable HDMI with 8bpc
	 * 3. enable HDMI with 12bpc
	 * 4. enable HDMI clock gating
	 */

	if (pipe_config->pipe_bpp > 24) {
		I915_WRITE(TRANS_CHICKEN1(pipe),
			   I915_READ(TRANS_CHICKEN1(pipe)) |
			   TRANS_CHICKEN1_HDMIUNIT_GC_DISABLE);

		temp &= ~SDVO_COLOR_FORMAT_MASK;
		temp |= SDVO_COLOR_FORMAT_8bpc;
	}

	I915_WRITE(intel_hdmi->hdmi_reg, temp);
	POSTING_READ(intel_hdmi->hdmi_reg);

	if (pipe_config->pipe_bpp > 24) {
		temp &= ~SDVO_COLOR_FORMAT_MASK;
		temp |= HDMI_COLOR_FORMAT_12bpc;

		I915_WRITE(intel_hdmi->hdmi_reg, temp);
		POSTING_READ(intel_hdmi->hdmi_reg);

		I915_WRITE(TRANS_CHICKEN1(pipe),
			   I915_READ(TRANS_CHICKEN1(pipe)) &
			   ~TRANS_CHICKEN1_HDMIUNIT_GC_DISABLE);
	}

	if (pipe_config->has_audio)
		intel_enable_hdmi_audio(encoder, pipe_config, conn_state);
}

static void vlv_enable_hdmi(struct intel_encoder *encoder,
			    struct intel_crtc_state *pipe_config,
			    struct drm_connector_state *conn_state)
{
}

static void intel_disable_hdmi(struct intel_encoder *encoder,
			       struct intel_crtc_state *old_crtc_state,
			       struct drm_connector_state *old_conn_state)
{
	struct drm_device *dev = encoder->base.dev;
	struct drm_i915_private *dev_priv = to_i915(dev);
	struct intel_hdmi *intel_hdmi = enc_to_intel_hdmi(&encoder->base);
	struct intel_crtc *crtc = to_intel_crtc(old_crtc_state->base.crtc);
	u32 temp;

	temp = I915_READ(intel_hdmi->hdmi_reg);

	temp &= ~(SDVO_ENABLE | SDVO_AUDIO_ENABLE);
	I915_WRITE(intel_hdmi->hdmi_reg, temp);
	POSTING_READ(intel_hdmi->hdmi_reg);

	/*
	 * HW workaround for IBX, we need to move the port
	 * to transcoder A after disabling it to allow the
	 * matching DP port to be enabled on transcoder A.
	 */
	if (HAS_PCH_IBX(dev_priv) && crtc->pipe == PIPE_B) {
		/*
		 * We get CPU/PCH FIFO underruns on the other pipe when
		 * doing the workaround. Sweep them under the rug.
		 */
		intel_set_cpu_fifo_underrun_reporting(dev_priv, PIPE_A, false);
		intel_set_pch_fifo_underrun_reporting(dev_priv, PIPE_A, false);

		temp &= ~SDVO_PIPE_B_SELECT;
		temp |= SDVO_ENABLE;
		/*
		 * HW workaround, need to write this twice for issue
		 * that may result in first write getting masked.
		 */
		I915_WRITE(intel_hdmi->hdmi_reg, temp);
		POSTING_READ(intel_hdmi->hdmi_reg);
		I915_WRITE(intel_hdmi->hdmi_reg, temp);
		POSTING_READ(intel_hdmi->hdmi_reg);

		temp &= ~SDVO_ENABLE;
		I915_WRITE(intel_hdmi->hdmi_reg, temp);
		POSTING_READ(intel_hdmi->hdmi_reg);

		intel_wait_for_vblank_if_active(dev_priv, PIPE_A);
		intel_set_cpu_fifo_underrun_reporting(dev_priv, PIPE_A, true);
		intel_set_pch_fifo_underrun_reporting(dev_priv, PIPE_A, true);
	}

	intel_hdmi->set_infoframes(&encoder->base, false, old_crtc_state, old_conn_state);

	intel_dp_dual_mode_set_tmds_output(intel_hdmi, false);
}

static void g4x_disable_hdmi(struct intel_encoder *encoder,
			     struct intel_crtc_state *old_crtc_state,
			     struct drm_connector_state *old_conn_state)
{
	if (old_crtc_state->has_audio)
		intel_audio_codec_disable(encoder);

	intel_disable_hdmi(encoder, old_crtc_state, old_conn_state);
}

static void pch_disable_hdmi(struct intel_encoder *encoder,
			     struct intel_crtc_state *old_crtc_state,
			     struct drm_connector_state *old_conn_state)
{
	if (old_crtc_state->has_audio)
		intel_audio_codec_disable(encoder);
}

static void pch_post_disable_hdmi(struct intel_encoder *encoder,
				  struct intel_crtc_state *old_crtc_state,
				  struct drm_connector_state *old_conn_state)
{
	intel_disable_hdmi(encoder, old_crtc_state, old_conn_state);
}

static int intel_hdmi_source_max_tmds_clock(struct drm_i915_private *dev_priv)
{
	if (IS_G4X(dev_priv))
		return 165000;
	else if (IS_GEMINILAKE(dev_priv))
		return 594000;
	else if (IS_HASWELL(dev_priv) || INTEL_INFO(dev_priv)->gen >= 8)
		return 300000;
	else
		return 225000;
}

static int hdmi_port_clock_limit(struct intel_hdmi *hdmi,
				 bool respect_downstream_limits,
				 bool force_dvi)
{
	struct drm_device *dev = intel_hdmi_to_dev(hdmi);
	int max_tmds_clock = intel_hdmi_source_max_tmds_clock(to_i915(dev));

	if (respect_downstream_limits) {
		struct intel_connector *connector = hdmi->attached_connector;
		const struct drm_display_info *info = &connector->base.display_info;

		if (hdmi->dp_dual_mode.max_tmds_clock)
			max_tmds_clock = min(max_tmds_clock,
					     hdmi->dp_dual_mode.max_tmds_clock);

		if (info->max_tmds_clock)
			max_tmds_clock = min(max_tmds_clock,
					     info->max_tmds_clock);
		else if (!hdmi->has_hdmi_sink || force_dvi)
			max_tmds_clock = min(max_tmds_clock, 165000);
	}

	return max_tmds_clock;
}

static enum drm_mode_status
hdmi_port_clock_valid(struct intel_hdmi *hdmi,
		      int clock, bool respect_downstream_limits,
		      bool force_dvi)
{
	struct drm_i915_private *dev_priv = to_i915(intel_hdmi_to_dev(hdmi));

	if (clock < 25000)
		return MODE_CLOCK_LOW;
	if (clock > hdmi_port_clock_limit(hdmi, respect_downstream_limits, force_dvi))
		return MODE_CLOCK_HIGH;

	/* BXT DPLL can't generate 223-240 MHz */
	if (IS_GEN9_LP(dev_priv) && clock > 223333 && clock < 240000)
		return MODE_CLOCK_RANGE;

	/* CHV DPLL can't generate 216-240 MHz */
	if (IS_CHERRYVIEW(dev_priv) && clock > 216000 && clock < 240000)
		return MODE_CLOCK_RANGE;

	return MODE_OK;
}

static enum drm_mode_status
intel_hdmi_mode_valid(struct drm_connector *connector,
		      struct drm_display_mode *mode)
{
	struct intel_hdmi *hdmi = intel_attached_hdmi(connector);
	struct drm_device *dev = intel_hdmi_to_dev(hdmi);
	struct drm_i915_private *dev_priv = to_i915(dev);
	enum drm_mode_status status;
	int clock;
	int max_dotclk = to_i915(connector->dev)->max_dotclk_freq;
	bool force_dvi =
		READ_ONCE(to_intel_digital_connector_state(connector->state)->force_audio) == HDMI_AUDIO_OFF_DVI;

	if (mode->flags & DRM_MODE_FLAG_DBLSCAN)
		return MODE_NO_DBLESCAN;

	clock = mode->clock;

	if ((mode->flags & DRM_MODE_FLAG_3D_MASK) == DRM_MODE_FLAG_3D_FRAME_PACKING)
		clock *= 2;

	if (clock > max_dotclk)
		return MODE_CLOCK_HIGH;

	if (mode->flags & DRM_MODE_FLAG_DBLCLK)
		clock *= 2;

	if (drm_mode_is_420_only(&connector->display_info, mode))
		clock /= 2;

	/* check if we can do 8bpc */
	status = hdmi_port_clock_valid(hdmi, clock, true, force_dvi);

	/* if we can't do 8bpc we may still be able to do 12bpc */
	if (!HAS_GMCH_DISPLAY(dev_priv) && status != MODE_OK && hdmi->has_hdmi_sink && !force_dvi)
		status = hdmi_port_clock_valid(hdmi, clock * 3 / 2, true, force_dvi);

	return status;
}

static bool hdmi_12bpc_possible(struct intel_crtc_state *crtc_state)
{
	struct drm_i915_private *dev_priv =
		to_i915(crtc_state->base.crtc->dev);
	struct drm_atomic_state *state = crtc_state->base.state;
	struct drm_connector_state *connector_state;
	struct drm_connector *connector;
	int i;

	if (HAS_GMCH_DISPLAY(dev_priv))
		return false;

	/*
	 * HDMI 12bpc affects the clocks, so it's only possible
	 * when not cloning with other encoder types.
	 */
	if (crtc_state->output_types != 1 << INTEL_OUTPUT_HDMI)
		return false;

	for_each_new_connector_in_state(state, connector, connector_state, i) {
		const struct drm_display_info *info = &connector->display_info;

		if (connector_state->crtc != crtc_state->base.crtc)
			continue;

		if (crtc_state->ycbcr420) {
			const struct drm_hdmi_info *hdmi = &info->hdmi;

			if (!(hdmi->y420_dc_modes & DRM_EDID_YCBCR420_DC_36))
				return false;
		} else {
			if (!(info->edid_hdmi_dc_modes & DRM_EDID_HDMI_DC_36))
				return false;
		}
	}

	/* Display Wa #1139 */
	if (IS_GLK_REVID(dev_priv, 0, GLK_REVID_A1) &&
	    crtc_state->base.adjusted_mode.htotal > 5460)
		return false;

	return true;
}

static bool
intel_hdmi_ycbcr420_config(struct drm_connector *connector,
			   struct intel_crtc_state *config,
			   int *clock_12bpc, int *clock_8bpc)
{
	struct intel_crtc *intel_crtc = to_intel_crtc(config->base.crtc);

	if (!connector->ycbcr_420_allowed) {
		DRM_ERROR("Platform doesn't support YCBCR420 output\n");
		return false;
	}

	/* YCBCR420 TMDS rate requirement is half the pixel clock */
	config->port_clock /= 2;
	*clock_12bpc /= 2;
	*clock_8bpc /= 2;
	config->ycbcr420 = true;

	/* YCBCR 420 output conversion needs a scaler */
	if (skl_update_scaler_crtc(config)) {
		DRM_DEBUG_KMS("Scaler allocation for output failed\n");
		return false;
	}

<<<<<<< HEAD
	/* Display Wa #1139 */
	if (IS_GLK_REVID(dev_priv, 0, GLK_REVID_A1) &&
	    crtc_state->base.adjusted_mode.htotal > 5460)
		return false;
=======
	intel_pch_panel_fitting(intel_crtc, config,
				DRM_MODE_SCALE_FULLSCREEN);
>>>>>>> bb176f67

	return true;
}

bool intel_hdmi_compute_config(struct intel_encoder *encoder,
			       struct intel_crtc_state *pipe_config,
			       struct drm_connector_state *conn_state)
{
	struct intel_hdmi *intel_hdmi = enc_to_intel_hdmi(&encoder->base);
	struct drm_i915_private *dev_priv = to_i915(encoder->base.dev);
	struct drm_display_mode *adjusted_mode = &pipe_config->base.adjusted_mode;
<<<<<<< HEAD
	struct drm_scdc *scdc = &conn_state->connector->display_info.hdmi.scdc;
=======
	struct drm_connector *connector = conn_state->connector;
	struct drm_scdc *scdc = &connector->display_info.hdmi.scdc;
>>>>>>> bb176f67
	struct intel_digital_connector_state *intel_conn_state =
		to_intel_digital_connector_state(conn_state);
	int clock_8bpc = pipe_config->base.adjusted_mode.crtc_clock;
	int clock_12bpc = clock_8bpc * 3 / 2;
	int desired_bpp;
	bool force_dvi = intel_conn_state->force_audio == HDMI_AUDIO_OFF_DVI;

	pipe_config->has_hdmi_sink = !force_dvi && intel_hdmi->has_hdmi_sink;

	if (pipe_config->has_hdmi_sink)
		pipe_config->has_infoframe = true;

	if (intel_conn_state->broadcast_rgb == INTEL_BROADCAST_RGB_AUTO) {
		/* See CEA-861-E - 5.1 Default Encoding Parameters */
		pipe_config->limited_color_range =
			pipe_config->has_hdmi_sink &&
			drm_default_rgb_quant_range(adjusted_mode) ==
			HDMI_QUANTIZATION_RANGE_LIMITED;
	} else {
		pipe_config->limited_color_range =
			intel_conn_state->broadcast_rgb == INTEL_BROADCAST_RGB_LIMITED;
	}

	if (adjusted_mode->flags & DRM_MODE_FLAG_DBLCLK) {
		pipe_config->pixel_multiplier = 2;
		clock_8bpc *= 2;
		clock_12bpc *= 2;
	}

	if (drm_mode_is_420_only(&connector->display_info, adjusted_mode)) {
		if (!intel_hdmi_ycbcr420_config(connector, pipe_config,
						&clock_12bpc, &clock_8bpc)) {
			DRM_ERROR("Can't support YCBCR420 output\n");
			return false;
		}
	}

	if (HAS_PCH_SPLIT(dev_priv) && !HAS_DDI(dev_priv))
		pipe_config->has_pch_encoder = true;

	if (pipe_config->has_hdmi_sink) {
		if (intel_conn_state->force_audio == HDMI_AUDIO_AUTO)
			pipe_config->has_audio = intel_hdmi->has_audio;
		else
			pipe_config->has_audio =
				intel_conn_state->force_audio == HDMI_AUDIO_ON;
	}

	/*
	 * HDMI is either 12 or 8, so if the display lets 10bpc sneak
	 * through, clamp it down. Note that g4x/vlv don't support 12bpc hdmi
	 * outputs. We also need to check that the higher clock still fits
	 * within limits.
	 */
	if (pipe_config->pipe_bpp > 8*3 && pipe_config->has_hdmi_sink && !force_dvi &&
	    hdmi_port_clock_valid(intel_hdmi, clock_12bpc, true, force_dvi) == MODE_OK &&
	    hdmi_12bpc_possible(pipe_config)) {
		DRM_DEBUG_KMS("picking bpc to 12 for HDMI output\n");
		desired_bpp = 12*3;

		/* Need to adjust the port link by 1.5x for 12bpc. */
		pipe_config->port_clock = clock_12bpc;
	} else {
		DRM_DEBUG_KMS("picking bpc to 8 for HDMI output\n");
		desired_bpp = 8*3;

		pipe_config->port_clock = clock_8bpc;
	}

	if (!pipe_config->bw_constrained) {
		DRM_DEBUG_KMS("forcing pipe bpp to %i for HDMI\n", desired_bpp);
		pipe_config->pipe_bpp = desired_bpp;
	}

	if (hdmi_port_clock_valid(intel_hdmi, pipe_config->port_clock,
				  false, force_dvi) != MODE_OK) {
		DRM_DEBUG_KMS("unsupported HDMI clock, rejecting mode\n");
		return false;
	}

	/* Set user selected PAR to incoming mode's member */
	adjusted_mode->picture_aspect_ratio = conn_state->picture_aspect_ratio;

	pipe_config->lane_count = 4;

	if (scdc->scrambling.supported && IS_GEMINILAKE(dev_priv)) {
		if (scdc->scrambling.low_rates)
			pipe_config->hdmi_scrambling = true;

		if (pipe_config->port_clock > 340000) {
			pipe_config->hdmi_scrambling = true;
			pipe_config->hdmi_high_tmds_clock_ratio = true;
		}
	}

	return true;
}

static void
intel_hdmi_unset_edid(struct drm_connector *connector)
{
	struct intel_hdmi *intel_hdmi = intel_attached_hdmi(connector);

	intel_hdmi->has_hdmi_sink = false;
	intel_hdmi->has_audio = false;
	intel_hdmi->rgb_quant_range_selectable = false;

	intel_hdmi->dp_dual_mode.type = DRM_DP_DUAL_MODE_NONE;
	intel_hdmi->dp_dual_mode.max_tmds_clock = 0;

	kfree(to_intel_connector(connector)->detect_edid);
	to_intel_connector(connector)->detect_edid = NULL;
}

static void
intel_hdmi_dp_dual_mode_detect(struct drm_connector *connector, bool has_edid)
{
	struct drm_i915_private *dev_priv = to_i915(connector->dev);
	struct intel_hdmi *hdmi = intel_attached_hdmi(connector);
	enum port port = hdmi_to_dig_port(hdmi)->port;
	struct i2c_adapter *adapter =
		intel_gmbus_get_adapter(dev_priv, hdmi->ddc_bus);
	enum drm_dp_dual_mode_type type = drm_dp_dual_mode_detect(adapter);

	/*
	 * Type 1 DVI adaptors are not required to implement any
	 * registers, so we can't always detect their presence.
	 * Ideally we should be able to check the state of the
	 * CONFIG1 pin, but no such luck on our hardware.
	 *
	 * The only method left to us is to check the VBT to see
	 * if the port is a dual mode capable DP port. But let's
	 * only do that when we sucesfully read the EDID, to avoid
	 * confusing log messages about DP dual mode adaptors when
	 * there's nothing connected to the port.
	 */
	if (type == DRM_DP_DUAL_MODE_UNKNOWN) {
		if (has_edid &&
		    intel_bios_is_port_dp_dual_mode(dev_priv, port)) {
			DRM_DEBUG_KMS("Assuming DP dual mode adaptor presence based on VBT\n");
			type = DRM_DP_DUAL_MODE_TYPE1_DVI;
		} else {
			type = DRM_DP_DUAL_MODE_NONE;
		}
	}

	if (type == DRM_DP_DUAL_MODE_NONE)
		return;

	hdmi->dp_dual_mode.type = type;
	hdmi->dp_dual_mode.max_tmds_clock =
		drm_dp_dual_mode_max_tmds_clock(type, adapter);

	DRM_DEBUG_KMS("DP dual mode adaptor (%s) detected (max TMDS clock: %d kHz)\n",
		      drm_dp_get_dual_mode_type_name(type),
		      hdmi->dp_dual_mode.max_tmds_clock);
}

static bool
intel_hdmi_set_edid(struct drm_connector *connector)
{
	struct drm_i915_private *dev_priv = to_i915(connector->dev);
	struct intel_hdmi *intel_hdmi = intel_attached_hdmi(connector);
	struct edid *edid;
	bool connected = false;

	intel_display_power_get(dev_priv, POWER_DOMAIN_GMBUS);

	edid = drm_get_edid(connector,
			    intel_gmbus_get_adapter(dev_priv,
			    intel_hdmi->ddc_bus));

	intel_hdmi_dp_dual_mode_detect(connector, edid != NULL);

	intel_display_power_put(dev_priv, POWER_DOMAIN_GMBUS);

	to_intel_connector(connector)->detect_edid = edid;
	if (edid && edid->input & DRM_EDID_INPUT_DIGITAL) {
		intel_hdmi->rgb_quant_range_selectable =
			drm_rgb_quant_range_selectable(edid);

		intel_hdmi->has_audio = drm_detect_monitor_audio(edid);
		intel_hdmi->has_hdmi_sink = drm_detect_hdmi_monitor(edid);

		connected = true;
	}

	return connected;
}

static enum drm_connector_status
intel_hdmi_detect(struct drm_connector *connector, bool force)
{
	enum drm_connector_status status;
	struct drm_i915_private *dev_priv = to_i915(connector->dev);

	DRM_DEBUG_KMS("[CONNECTOR:%d:%s]\n",
		      connector->base.id, connector->name);

	intel_display_power_get(dev_priv, POWER_DOMAIN_GMBUS);

	intel_hdmi_unset_edid(connector);

	if (intel_hdmi_set_edid(connector)) {
		struct intel_hdmi *intel_hdmi = intel_attached_hdmi(connector);

		hdmi_to_dig_port(intel_hdmi)->base.type = INTEL_OUTPUT_HDMI;
		status = connector_status_connected;
	} else
		status = connector_status_disconnected;

	intel_display_power_put(dev_priv, POWER_DOMAIN_GMBUS);

	return status;
}

static void
intel_hdmi_force(struct drm_connector *connector)
{
	struct intel_hdmi *intel_hdmi = intel_attached_hdmi(connector);

	DRM_DEBUG_KMS("[CONNECTOR:%d:%s]\n",
		      connector->base.id, connector->name);

	intel_hdmi_unset_edid(connector);

	if (connector->status != connector_status_connected)
		return;

	intel_hdmi_set_edid(connector);
	hdmi_to_dig_port(intel_hdmi)->base.type = INTEL_OUTPUT_HDMI;
}

static int intel_hdmi_get_modes(struct drm_connector *connector)
{
	struct edid *edid;

	edid = to_intel_connector(connector)->detect_edid;
	if (edid == NULL)
		return 0;

	return intel_connector_update_modes(connector, edid);
}

static void intel_hdmi_pre_enable(struct intel_encoder *encoder,
				  struct intel_crtc_state *pipe_config,
				  struct drm_connector_state *conn_state)
{
	struct intel_hdmi *intel_hdmi = enc_to_intel_hdmi(&encoder->base);

	intel_hdmi_prepare(encoder, pipe_config);

	intel_hdmi->set_infoframes(&encoder->base,
				   pipe_config->has_hdmi_sink,
				   pipe_config, conn_state);
}

static void vlv_hdmi_pre_enable(struct intel_encoder *encoder,
				struct intel_crtc_state *pipe_config,
				struct drm_connector_state *conn_state)
{
	struct intel_digital_port *dport = enc_to_dig_port(&encoder->base);
	struct intel_hdmi *intel_hdmi = &dport->hdmi;
	struct drm_device *dev = encoder->base.dev;
	struct drm_i915_private *dev_priv = to_i915(dev);

	vlv_phy_pre_encoder_enable(encoder);

	/* HDMI 1.0V-2dB */
	vlv_set_phy_signal_level(encoder, 0x2b245f5f, 0x00002000, 0x5578b83a,
				 0x2b247878);

	intel_hdmi->set_infoframes(&encoder->base,
				   pipe_config->has_hdmi_sink,
				   pipe_config, conn_state);

	g4x_enable_hdmi(encoder, pipe_config, conn_state);

	vlv_wait_port_ready(dev_priv, dport, 0x0);
}

static void vlv_hdmi_pre_pll_enable(struct intel_encoder *encoder,
				    struct intel_crtc_state *pipe_config,
				    struct drm_connector_state *conn_state)
{
	intel_hdmi_prepare(encoder, pipe_config);

	vlv_phy_pre_pll_enable(encoder);
}

static void chv_hdmi_pre_pll_enable(struct intel_encoder *encoder,
				    struct intel_crtc_state *pipe_config,
				    struct drm_connector_state *conn_state)
{
	intel_hdmi_prepare(encoder, pipe_config);

	chv_phy_pre_pll_enable(encoder);
}

static void chv_hdmi_post_pll_disable(struct intel_encoder *encoder,
				      struct intel_crtc_state *old_crtc_state,
				      struct drm_connector_state *old_conn_state)
{
	chv_phy_post_pll_disable(encoder);
}

static void vlv_hdmi_post_disable(struct intel_encoder *encoder,
				  struct intel_crtc_state *old_crtc_state,
				  struct drm_connector_state *old_conn_state)
{
	/* Reset lanes to avoid HDMI flicker (VLV w/a) */
	vlv_phy_reset_lanes(encoder);
}

static void chv_hdmi_post_disable(struct intel_encoder *encoder,
				  struct intel_crtc_state *old_crtc_state,
				  struct drm_connector_state *old_conn_state)
{
	struct drm_device *dev = encoder->base.dev;
	struct drm_i915_private *dev_priv = to_i915(dev);

	mutex_lock(&dev_priv->sb_lock);

	/* Assert data lane reset */
	chv_data_lane_soft_reset(encoder, true);

	mutex_unlock(&dev_priv->sb_lock);
}

static void chv_hdmi_pre_enable(struct intel_encoder *encoder,
				struct intel_crtc_state *pipe_config,
				struct drm_connector_state *conn_state)
{
	struct intel_digital_port *dport = enc_to_dig_port(&encoder->base);
	struct intel_hdmi *intel_hdmi = &dport->hdmi;
	struct drm_device *dev = encoder->base.dev;
	struct drm_i915_private *dev_priv = to_i915(dev);

	chv_phy_pre_encoder_enable(encoder);

	/* FIXME: Program the support xxx V-dB */
	/* Use 800mV-0dB */
	chv_set_phy_signal_level(encoder, 128, 102, false);

	intel_hdmi->set_infoframes(&encoder->base,
				   pipe_config->has_hdmi_sink,
				   pipe_config, conn_state);

	g4x_enable_hdmi(encoder, pipe_config, conn_state);

	vlv_wait_port_ready(dev_priv, dport, 0x0);

	/* Second common lane will stay alive on its own now */
	chv_phy_release_cl2_override(encoder);
}

static void intel_hdmi_destroy(struct drm_connector *connector)
{
	kfree(to_intel_connector(connector)->detect_edid);
	drm_connector_cleanup(connector);
	kfree(connector);
}

static const struct drm_connector_funcs intel_hdmi_connector_funcs = {
	.detect = intel_hdmi_detect,
	.force = intel_hdmi_force,
	.fill_modes = drm_helper_probe_single_connector_modes,
<<<<<<< HEAD
	.set_property = drm_atomic_helper_connector_set_property,
=======
>>>>>>> bb176f67
	.atomic_get_property = intel_digital_connector_atomic_get_property,
	.atomic_set_property = intel_digital_connector_atomic_set_property,
	.late_register = intel_connector_register,
	.early_unregister = intel_connector_unregister,
	.destroy = intel_hdmi_destroy,
	.atomic_destroy_state = drm_atomic_helper_connector_destroy_state,
	.atomic_duplicate_state = intel_digital_connector_duplicate_state,
};

static const struct drm_connector_helper_funcs intel_hdmi_connector_helper_funcs = {
	.get_modes = intel_hdmi_get_modes,
	.mode_valid = intel_hdmi_mode_valid,
	.atomic_check = intel_digital_connector_atomic_check,
};

static const struct drm_encoder_funcs intel_hdmi_enc_funcs = {
	.destroy = intel_encoder_destroy,
};

static void
intel_hdmi_add_properties(struct intel_hdmi *intel_hdmi, struct drm_connector *connector)
{
	intel_attach_force_audio_property(connector);
	intel_attach_broadcast_rgb_property(connector);
	intel_attach_aspect_ratio_property(connector);
	connector->state->picture_aspect_ratio = HDMI_PICTURE_ASPECT_NONE;
}

/*
 * intel_hdmi_handle_sink_scrambling: handle sink scrambling/clock ratio setup
 * @encoder: intel_encoder
 * @connector: drm_connector
 * @high_tmds_clock_ratio = bool to indicate if the function needs to set
 *  or reset the high tmds clock ratio for scrambling
 * @scrambling: bool to Indicate if the function needs to set or reset
 *  sink scrambling
 *
 * This function handles scrambling on HDMI 2.0 capable sinks.
 * If required clock rate is > 340 Mhz && scrambling is supported by sink
 * it enables scrambling. This should be called before enabling the HDMI
 * 2.0 port, as the sink can choose to disable the scrambling if it doesn't
 * detect a scrambled clock within 100 ms.
 */
void intel_hdmi_handle_sink_scrambling(struct intel_encoder *encoder,
				       struct drm_connector *connector,
				       bool high_tmds_clock_ratio,
				       bool scrambling)
{
	struct intel_hdmi *intel_hdmi = enc_to_intel_hdmi(&encoder->base);
	struct drm_i915_private *dev_priv = connector->dev->dev_private;
	struct drm_scrambling *sink_scrambling =
				&connector->display_info.hdmi.scdc.scrambling;
	struct i2c_adapter *adptr = intel_gmbus_get_adapter(dev_priv,
							   intel_hdmi->ddc_bus);
	bool ret;

	if (!sink_scrambling->supported)
		return;

	DRM_DEBUG_KMS("Setting sink scrambling for enc:%s connector:%s\n",
		      encoder->base.name, connector->name);

	/* Set TMDS bit clock ratio to 1/40 or 1/10 */
	ret = drm_scdc_set_high_tmds_clock_ratio(adptr, high_tmds_clock_ratio);
	if (!ret) {
		DRM_ERROR("Set TMDS ratio failed\n");
		return;
	}

	/* Enable/disable sink scrambling */
	ret = drm_scdc_set_scrambling(adptr, scrambling);
	if (!ret) {
		DRM_ERROR("Set sink scrambling failed\n");
		return;
	}

	DRM_DEBUG_KMS("sink scrambling handled\n");
}

static u8 chv_port_to_ddc_pin(struct drm_i915_private *dev_priv, enum port port)
{
	u8 ddc_pin;

	switch (port) {
	case PORT_B:
		ddc_pin = GMBUS_PIN_DPB;
		break;
	case PORT_C:
		ddc_pin = GMBUS_PIN_DPC;
		break;
	case PORT_D:
		ddc_pin = GMBUS_PIN_DPD_CHV;
		break;
	default:
		MISSING_CASE(port);
		ddc_pin = GMBUS_PIN_DPB;
		break;
	}
	return ddc_pin;
}

static u8 bxt_port_to_ddc_pin(struct drm_i915_private *dev_priv, enum port port)
{
	u8 ddc_pin;

	switch (port) {
	case PORT_B:
<<<<<<< HEAD
		if (IS_GEN9_LP(dev_priv) || HAS_PCH_CNP(dev_priv))
			ddc_pin = GMBUS_PIN_1_BXT;
		else
			ddc_pin = GMBUS_PIN_DPB;
		break;
	case PORT_C:
		if (IS_GEN9_LP(dev_priv) || HAS_PCH_CNP(dev_priv))
			ddc_pin = GMBUS_PIN_2_BXT;
		else
			ddc_pin = GMBUS_PIN_DPC;
		break;
	case PORT_D:
		if (HAS_PCH_CNP(dev_priv))
			ddc_pin = GMBUS_PIN_4_CNP;
		else if (IS_CHERRYVIEW(dev_priv))
			ddc_pin = GMBUS_PIN_DPD_CHV;
		else
			ddc_pin = GMBUS_PIN_DPD;
=======
		ddc_pin = GMBUS_PIN_1_BXT;
		break;
	case PORT_C:
		ddc_pin = GMBUS_PIN_2_BXT;
		break;
	default:
		MISSING_CASE(port);
		ddc_pin = GMBUS_PIN_1_BXT;
		break;
	}
	return ddc_pin;
}

static u8 cnp_port_to_ddc_pin(struct drm_i915_private *dev_priv,
			      enum port port)
{
	u8 ddc_pin;

	switch (port) {
	case PORT_B:
		ddc_pin = GMBUS_PIN_1_BXT;
		break;
	case PORT_C:
		ddc_pin = GMBUS_PIN_2_BXT;
		break;
	case PORT_D:
		ddc_pin = GMBUS_PIN_4_CNP;
		break;
	default:
		MISSING_CASE(port);
		ddc_pin = GMBUS_PIN_1_BXT;
		break;
	}
	return ddc_pin;
}

static u8 g4x_port_to_ddc_pin(struct drm_i915_private *dev_priv,
			      enum port port)
{
	u8 ddc_pin;

	switch (port) {
	case PORT_B:
		ddc_pin = GMBUS_PIN_DPB;
		break;
	case PORT_C:
		ddc_pin = GMBUS_PIN_DPC;
		break;
	case PORT_D:
		ddc_pin = GMBUS_PIN_DPD;
>>>>>>> bb176f67
		break;
	default:
		MISSING_CASE(port);
		ddc_pin = GMBUS_PIN_DPB;
		break;
	}
	return ddc_pin;
}

static u8 intel_hdmi_ddc_pin(struct drm_i915_private *dev_priv,
			     enum port port)
{
	const struct ddi_vbt_port_info *info =
		&dev_priv->vbt.ddi_port_info[port];
	u8 ddc_pin;

	if (info->alternate_ddc_pin) {
		DRM_DEBUG_KMS("Using DDC pin 0x%x for port %c (VBT)\n",
			      info->alternate_ddc_pin, port_name(port));
		return info->alternate_ddc_pin;
	}

	if (IS_CHERRYVIEW(dev_priv))
		ddc_pin = chv_port_to_ddc_pin(dev_priv, port);
	else if (IS_GEN9_LP(dev_priv))
		ddc_pin = bxt_port_to_ddc_pin(dev_priv, port);
	else if (HAS_PCH_CNP(dev_priv))
		ddc_pin = cnp_port_to_ddc_pin(dev_priv, port);
	else
		ddc_pin = g4x_port_to_ddc_pin(dev_priv, port);

	DRM_DEBUG_KMS("Using DDC pin 0x%x for port %c (platform default)\n",
		      ddc_pin, port_name(port));

	return ddc_pin;
}

void intel_hdmi_init_connector(struct intel_digital_port *intel_dig_port,
			       struct intel_connector *intel_connector)
{
	struct drm_connector *connector = &intel_connector->base;
	struct intel_hdmi *intel_hdmi = &intel_dig_port->hdmi;
	struct intel_encoder *intel_encoder = &intel_dig_port->base;
	struct drm_device *dev = intel_encoder->base.dev;
	struct drm_i915_private *dev_priv = to_i915(dev);
	enum port port = intel_dig_port->port;

	DRM_DEBUG_KMS("Adding HDMI connector on port %c\n",
		      port_name(port));

	if (WARN(intel_dig_port->max_lanes < 4,
		 "Not enough lanes (%d) for HDMI on port %c\n",
		 intel_dig_port->max_lanes, port_name(port)))
		return;

	drm_connector_init(dev, connector, &intel_hdmi_connector_funcs,
			   DRM_MODE_CONNECTOR_HDMIA);
	drm_connector_helper_add(connector, &intel_hdmi_connector_helper_funcs);

	connector->interlace_allowed = 1;
	connector->doublescan_allowed = 0;
	connector->stereo_allowed = 1;

	if (IS_GEMINILAKE(dev_priv))
		connector->ycbcr_420_allowed = true;

	intel_hdmi->ddc_bus = intel_hdmi_ddc_pin(dev_priv, port);

	if (WARN_ON(port == PORT_A))
		return;
	intel_encoder->hpd_pin = intel_hpd_pin(port);

	if (IS_VALLEYVIEW(dev_priv) || IS_CHERRYVIEW(dev_priv)) {
		intel_hdmi->write_infoframe = vlv_write_infoframe;
		intel_hdmi->set_infoframes = vlv_set_infoframes;
		intel_hdmi->infoframe_enabled = vlv_infoframe_enabled;
	} else if (IS_G4X(dev_priv)) {
		intel_hdmi->write_infoframe = g4x_write_infoframe;
		intel_hdmi->set_infoframes = g4x_set_infoframes;
		intel_hdmi->infoframe_enabled = g4x_infoframe_enabled;
	} else if (HAS_DDI(dev_priv)) {
		intel_hdmi->write_infoframe = hsw_write_infoframe;
		intel_hdmi->set_infoframes = hsw_set_infoframes;
		intel_hdmi->infoframe_enabled = hsw_infoframe_enabled;
	} else if (HAS_PCH_IBX(dev_priv)) {
		intel_hdmi->write_infoframe = ibx_write_infoframe;
		intel_hdmi->set_infoframes = ibx_set_infoframes;
		intel_hdmi->infoframe_enabled = ibx_infoframe_enabled;
	} else {
		intel_hdmi->write_infoframe = cpt_write_infoframe;
		intel_hdmi->set_infoframes = cpt_set_infoframes;
		intel_hdmi->infoframe_enabled = cpt_infoframe_enabled;
	}

	if (HAS_DDI(dev_priv))
		intel_connector->get_hw_state = intel_ddi_connector_get_hw_state;
	else
		intel_connector->get_hw_state = intel_connector_get_hw_state;

	intel_hdmi_add_properties(intel_hdmi, connector);

	intel_connector_attach_encoder(intel_connector, intel_encoder);
	intel_hdmi->attached_connector = intel_connector;

	/* For G4X desktop chip, PEG_BAND_GAP_DATA 3:0 must first be written
	 * 0xd.  Failure to do so will result in spurious interrupts being
	 * generated on the port when a cable is not attached.
	 */
	if (IS_G4X(dev_priv) && !IS_GM45(dev_priv)) {
		u32 temp = I915_READ(PEG_BAND_GAP_DATA);
		I915_WRITE(PEG_BAND_GAP_DATA, (temp & ~0xf) | 0xd);
	}
}

void intel_hdmi_init(struct drm_i915_private *dev_priv,
		     i915_reg_t hdmi_reg, enum port port)
{
	struct intel_digital_port *intel_dig_port;
	struct intel_encoder *intel_encoder;
	struct intel_connector *intel_connector;

	intel_dig_port = kzalloc(sizeof(*intel_dig_port), GFP_KERNEL);
	if (!intel_dig_port)
		return;

	intel_connector = intel_connector_alloc();
	if (!intel_connector) {
		kfree(intel_dig_port);
		return;
	}

	intel_encoder = &intel_dig_port->base;

	drm_encoder_init(&dev_priv->drm, &intel_encoder->base,
			 &intel_hdmi_enc_funcs, DRM_MODE_ENCODER_TMDS,
			 "HDMI %c", port_name(port));

	intel_encoder->compute_config = intel_hdmi_compute_config;
	if (HAS_PCH_SPLIT(dev_priv)) {
		intel_encoder->disable = pch_disable_hdmi;
		intel_encoder->post_disable = pch_post_disable_hdmi;
	} else {
		intel_encoder->disable = g4x_disable_hdmi;
	}
	intel_encoder->get_hw_state = intel_hdmi_get_hw_state;
	intel_encoder->get_config = intel_hdmi_get_config;
	if (IS_CHERRYVIEW(dev_priv)) {
		intel_encoder->pre_pll_enable = chv_hdmi_pre_pll_enable;
		intel_encoder->pre_enable = chv_hdmi_pre_enable;
		intel_encoder->enable = vlv_enable_hdmi;
		intel_encoder->post_disable = chv_hdmi_post_disable;
		intel_encoder->post_pll_disable = chv_hdmi_post_pll_disable;
	} else if (IS_VALLEYVIEW(dev_priv)) {
		intel_encoder->pre_pll_enable = vlv_hdmi_pre_pll_enable;
		intel_encoder->pre_enable = vlv_hdmi_pre_enable;
		intel_encoder->enable = vlv_enable_hdmi;
		intel_encoder->post_disable = vlv_hdmi_post_disable;
	} else {
		intel_encoder->pre_enable = intel_hdmi_pre_enable;
		if (HAS_PCH_CPT(dev_priv))
			intel_encoder->enable = cpt_enable_hdmi;
		else if (HAS_PCH_IBX(dev_priv))
			intel_encoder->enable = ibx_enable_hdmi;
		else
			intel_encoder->enable = g4x_enable_hdmi;
	}

	intel_encoder->type = INTEL_OUTPUT_HDMI;
	intel_encoder->power_domain = intel_port_to_power_domain(port);
	intel_encoder->port = port;
	if (IS_CHERRYVIEW(dev_priv)) {
		if (port == PORT_D)
			intel_encoder->crtc_mask = 1 << 2;
		else
			intel_encoder->crtc_mask = (1 << 0) | (1 << 1);
	} else {
		intel_encoder->crtc_mask = (1 << 0) | (1 << 1) | (1 << 2);
	}
	intel_encoder->cloneable = 1 << INTEL_OUTPUT_ANALOG;
	/*
	 * BSpec is unclear about HDMI+HDMI cloning on g4x, but it seems
	 * to work on real hardware. And since g4x can send infoframes to
	 * only one port anyway, nothing is lost by allowing it.
	 */
	if (IS_G4X(dev_priv))
		intel_encoder->cloneable |= 1 << INTEL_OUTPUT_HDMI;

	intel_dig_port->port = port;
	intel_dig_port->hdmi.hdmi_reg = hdmi_reg;
	intel_dig_port->dp.output_reg = INVALID_MMIO_REG;
	intel_dig_port->max_lanes = 4;

	intel_hdmi_init_connector(intel_dig_port, intel_connector);
}<|MERGE_RESOLUTION|>--- conflicted
+++ resolved
@@ -1382,15 +1382,8 @@
 		return false;
 	}
 
-<<<<<<< HEAD
-	/* Display Wa #1139 */
-	if (IS_GLK_REVID(dev_priv, 0, GLK_REVID_A1) &&
-	    crtc_state->base.adjusted_mode.htotal > 5460)
-		return false;
-=======
 	intel_pch_panel_fitting(intel_crtc, config,
 				DRM_MODE_SCALE_FULLSCREEN);
->>>>>>> bb176f67
 
 	return true;
 }
@@ -1402,12 +1395,8 @@
 	struct intel_hdmi *intel_hdmi = enc_to_intel_hdmi(&encoder->base);
 	struct drm_i915_private *dev_priv = to_i915(encoder->base.dev);
 	struct drm_display_mode *adjusted_mode = &pipe_config->base.adjusted_mode;
-<<<<<<< HEAD
-	struct drm_scdc *scdc = &conn_state->connector->display_info.hdmi.scdc;
-=======
 	struct drm_connector *connector = conn_state->connector;
 	struct drm_scdc *scdc = &connector->display_info.hdmi.scdc;
->>>>>>> bb176f67
 	struct intel_digital_connector_state *intel_conn_state =
 		to_intel_digital_connector_state(conn_state);
 	int clock_8bpc = pipe_config->base.adjusted_mode.crtc_clock;
@@ -1775,10 +1764,6 @@
 	.detect = intel_hdmi_detect,
 	.force = intel_hdmi_force,
 	.fill_modes = drm_helper_probe_single_connector_modes,
-<<<<<<< HEAD
-	.set_property = drm_atomic_helper_connector_set_property,
-=======
->>>>>>> bb176f67
 	.atomic_get_property = intel_digital_connector_atomic_get_property,
 	.atomic_set_property = intel_digital_connector_atomic_set_property,
 	.late_register = intel_connector_register,
@@ -1886,26 +1871,6 @@
 
 	switch (port) {
 	case PORT_B:
-<<<<<<< HEAD
-		if (IS_GEN9_LP(dev_priv) || HAS_PCH_CNP(dev_priv))
-			ddc_pin = GMBUS_PIN_1_BXT;
-		else
-			ddc_pin = GMBUS_PIN_DPB;
-		break;
-	case PORT_C:
-		if (IS_GEN9_LP(dev_priv) || HAS_PCH_CNP(dev_priv))
-			ddc_pin = GMBUS_PIN_2_BXT;
-		else
-			ddc_pin = GMBUS_PIN_DPC;
-		break;
-	case PORT_D:
-		if (HAS_PCH_CNP(dev_priv))
-			ddc_pin = GMBUS_PIN_4_CNP;
-		else if (IS_CHERRYVIEW(dev_priv))
-			ddc_pin = GMBUS_PIN_DPD_CHV;
-		else
-			ddc_pin = GMBUS_PIN_DPD;
-=======
 		ddc_pin = GMBUS_PIN_1_BXT;
 		break;
 	case PORT_C:
@@ -1956,7 +1921,6 @@
 		break;
 	case PORT_D:
 		ddc_pin = GMBUS_PIN_DPD;
->>>>>>> bb176f67
 		break;
 	default:
 		MISSING_CASE(port);
