--- conflicted
+++ resolved
@@ -268,14 +268,10 @@
 
 	sta_info_pre_move_state(sta, IEEE80211_STA_AUTH);
 	sta_info_pre_move_state(sta, IEEE80211_STA_ASSOC);
-<<<<<<< HEAD
-	sta_info_pre_move_state(sta, IEEE80211_STA_AUTHORIZED);
-=======
 	/* authorize the station only if the network is not RSN protected. If
 	 * not wait for the userspace to authorize it */
 	if (!sta->sdata->u.ibss.control_port)
 		sta_info_pre_move_state(sta, IEEE80211_STA_AUTHORIZED);
->>>>>>> ca994a36
 
 	rate_control_rate_init(sta);
 
